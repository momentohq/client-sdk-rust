use std::convert::TryInto;
use std::time::Duration;

use momento::cache::{
    CollectionTtl, DecreaseTtl, IncreaseTtl, ItemGetTtl, SetRequest, SortedSetPutElementsRequest,
    UpdateTtl,
};
<<<<<<< HEAD
use momento_test_util::{
    unique_cache_name, unique_key, unique_string, TestScalar, TestSortedSet, CACHE_TEST_STATE,
};
=======
use momento::{MomentoErrorCode, MomentoResult};
use momento_test_util::{unique_string, CACHE_TEST_STATE};
>>>>>>> 7fe44b1f

mod item_get_ttl {
    use super::*;

    #[tokio::test]
    async fn invalid_cache_name() -> MomentoResult<()> {
        let client = &CACHE_TEST_STATE.client;
        let result = client.item_get_ttl("   ", "key").await.unwrap_err();
        assert_eq!(result.error_code, MomentoErrorCode::InvalidArgumentError);
        Ok(())
    }

    #[tokio::test]
    async fn nonexistent_cache() -> MomentoResult<()> {
        let client = &CACHE_TEST_STATE.client;
        let cache_name = unique_cache_name();
        let result = client.item_get_ttl(cache_name, "key").await.unwrap_err();
        assert_eq!(result.error_code, MomentoErrorCode::NotFoundError);
        Ok(())
    }

    #[tokio::test]
    async fn nonexistent_key() -> MomentoResult<()> {
        let client = &CACHE_TEST_STATE.client;
        let cache_name = CACHE_TEST_STATE.cache_name.as_str();
        let key = unique_key();
        let result = client.item_get_ttl(cache_name, key).await?;
        assert_eq!(result, ItemGetTtl::Miss {});
        Ok(())
    }

    #[tokio::test]
    async fn get_ttl_for_a_scalar() -> MomentoResult<()> {
        let client = &CACHE_TEST_STATE.client;
        let cache_name = CACHE_TEST_STATE.cache_name.as_str();
        let item = TestScalar::new();

        client
            .send_request(
                SetRequest::new(cache_name, item.key(), item.value()).ttl(Duration::from_secs(2)),
            )
            .await?;

        // Should get a HIT before ttl expires
        let ttl: Duration = client
            .item_get_ttl(cache_name, item.key())
            .await?
            .try_into()
            .expect("Expected an item ttl!");
        assert!(ttl.as_secs() > 0);

        // Sleep for 2 seconds
        tokio::time::sleep(Duration::from_secs(2)).await;

        // Should get a MISS after ttl expires
        let result = client.item_get_ttl(cache_name, item.key()).await?;
        assert_eq!(result, ItemGetTtl::Miss {});
        Ok(())
    }

    #[tokio::test]
    async fn get_ttl_for_a_sorted_set() -> MomentoResult<()> {
        let client = &CACHE_TEST_STATE.client;
        let cache_name = CACHE_TEST_STATE.cache_name.as_str();
        let item = TestSortedSet::new();

        // Create a sorted set that expires in 2 seconds
        client
            .send_request(
                SortedSetPutElementsRequest::new(cache_name, item.name(), item.elements())
                    .ttl(CollectionTtl::new(Some(Duration::from_secs(2)), true)),
            )
            .await?;

        // Should get a HIT before ttl expires
        let ttl: Duration = client
            .item_get_ttl(cache_name, item.name())
            .await?
            .try_into()
            .expect("Expected an item ttl!");
        assert!(ttl.as_secs() > 0);

        // Sleep for 2 seconds
        tokio::time::sleep(Duration::from_secs(2)).await;

        // Should get a MISS after ttl expires
        let result = client.item_get_ttl(cache_name, item.name()).await?;
        assert_eq!(result, ItemGetTtl::Miss {});
        Ok(())
    }
}

mod increase_ttl {
    use super::*;

    #[tokio::test]
    async fn invalid_cache_name() -> MomentoResult<()> {
        let client = &CACHE_TEST_STATE.client;
        let result = client
            .increase_ttl("   ", "key", Duration::from_secs(5))
            .await
            .unwrap_err();
        assert_eq!(result.error_code, MomentoErrorCode::InvalidArgumentError);
        Ok(())
    }

    #[tokio::test]
    async fn nonexistent_cache() -> MomentoResult<()> {
        let client = &CACHE_TEST_STATE.client;
        let cache_name = unique_string("fake-cache");
        let result = client
            .increase_ttl(cache_name, "key", Duration::from_secs(5))
            .await
            .unwrap_err();
        assert_eq!(result.error_code, MomentoErrorCode::NotFoundError);
        Ok(())
    }

    #[tokio::test]
    async fn nonexistent_key() -> MomentoResult<()> {
        let client = &CACHE_TEST_STATE.client;
        let cache_name = CACHE_TEST_STATE.cache_name.as_str();
        let key_uuid = unique_string("key");
        let key = key_uuid.as_str();
        let result = client
            .increase_ttl(cache_name, key, Duration::from_secs(10))
            .await?;
        assert_eq!(result, IncreaseTtl::Miss {});
        Ok(())
    }

    #[tokio::test]
    async fn only_increases_ttl_for_existing_key() -> MomentoResult<()> {
        let client = &CACHE_TEST_STATE.client;
        let cache_name = CACHE_TEST_STATE.cache_name.as_str();
        let item = TestScalar::new();

        // Set a low TTL
        client
            .send_request(
                SetRequest::new(cache_name, item.key(), item.value()).ttl(Duration::from_secs(5)),
            )
            .await?;

        let ttl_before: Duration = client
            .item_get_ttl(cache_name, item.key())
            .await?
            .try_into()
            .expect("Expected an item ttl!");
        assert!(ttl_before.as_secs() > 0 && ttl_before.as_secs() < 5);

        // Set a higher TTL
        let result = client
            .increase_ttl(cache_name, item.key(), Duration::from_secs(20))
            .await?;
        assert_eq!(result, IncreaseTtl::Set {});

        let ttl_after: Duration = client
            .item_get_ttl(cache_name, item.key())
            .await?
            .try_into()
            .expect("Expected an item ttl!");
        assert!(ttl_after.as_secs() > 15 && ttl_after.as_secs() < 20);

        // Setting TTL lower than current TTL should not change the TTL
        let result = client
            .increase_ttl(cache_name, item.key(), Duration::from_secs(10))
            .await?;
        assert_eq!(result, IncreaseTtl::NotSet {});

        let ttl_lower: Duration = client
            .item_get_ttl(cache_name, item.key())
            .await?
            .try_into()
            .expect("Expected an item ttl!");
        assert!(ttl_lower.as_secs() > 15 && ttl_lower.as_secs() < 20);
        Ok(())
    }
}

mod decrease_ttl {
    use super::*;

    #[tokio::test]
    async fn invalid_cache_name() -> MomentoResult<()> {
        let client = &CACHE_TEST_STATE.client;
        let result = client
            .decrease_ttl("   ", "key", Duration::from_secs(5))
            .await
            .unwrap_err();
        assert_eq!(result.error_code, MomentoErrorCode::InvalidArgumentError);
        Ok(())
    }

    #[tokio::test]
    async fn nonexistent_cache() -> MomentoResult<()> {
        let client = &CACHE_TEST_STATE.client;
        let cache_name = unique_cache_name();
        let result = client
            .decrease_ttl(cache_name, "key", Duration::from_secs(5))
            .await
            .unwrap_err();
        assert_eq!(result.error_code, MomentoErrorCode::NotFoundError);
        Ok(())
    }

    #[tokio::test]
    async fn nonexistent_key() -> MomentoResult<()> {
        let client = &CACHE_TEST_STATE.client;
        let cache_name = CACHE_TEST_STATE.cache_name.as_str();
        let key = unique_key();
        let result = client
            .decrease_ttl(cache_name, key, Duration::from_secs(1))
            .await?;
        assert_eq!(result, DecreaseTtl::Miss {});
        Ok(())
    }

    #[tokio::test]
    async fn only_decreases_ttl_for_existing_key() -> MomentoResult<()> {
        let client = &CACHE_TEST_STATE.client;
        let cache_name = CACHE_TEST_STATE.cache_name.as_str();
        let item = TestScalar::new();

        // Set a high TTL
        client
            .send_request(
                SetRequest::new(cache_name, item.key(), item.value()).ttl(Duration::from_secs(20)),
            )
            .await?;

        let ttl_before: Duration = client
            .item_get_ttl(cache_name, item.key())
            .await?
            .try_into()
            .expect("Expected an item ttl!");
        assert!(ttl_before.as_secs() > 15 && ttl_before.as_secs() < 20);

        // Set a lower TTL
        let result = client
            .decrease_ttl(cache_name, item.key(), Duration::from_secs(5))
            .await?;
        assert_eq!(result, DecreaseTtl::Set {});

        let ttl_after: Duration = client
            .item_get_ttl(cache_name, item.key())
            .await?
            .try_into()
            .expect("Expected an item ttl!");
        assert!(ttl_after.as_secs() > 0 && ttl_after.as_secs() < 5);

        // Setting TTL higher than current TTL should not change the TTL
        let result = client
            .decrease_ttl(cache_name, item.key(), Duration::from_secs(10))
            .await?;
        assert_eq!(result, DecreaseTtl::NotSet {});

        let ttl_lower: Duration = client
            .item_get_ttl(cache_name, item.key())
            .await?
            .try_into()
            .expect("Expected an item ttl!");
        assert!(ttl_lower.as_secs() > 0 && ttl_lower.as_secs() < 5);
        Ok(())
    }
}

mod update_ttl {
    use super::*;

    #[tokio::test]
    async fn invalid_cache_name() -> MomentoResult<()> {
        let client = &CACHE_TEST_STATE.client;
        let result = client
            .update_ttl("   ", "key", Duration::from_secs(5))
            .await
            .unwrap_err();
        assert_eq!(result.error_code, MomentoErrorCode::InvalidArgumentError);
        Ok(())
    }

    #[tokio::test]
    async fn nonexistent_cache() -> MomentoResult<()> {
        let client = &CACHE_TEST_STATE.client;
        let cache_name = unique_cache_name();
        let result = client
            .update_ttl(cache_name, "key", Duration::from_secs(5))
            .await
            .unwrap_err();
        assert_eq!(result.error_code, MomentoErrorCode::NotFoundError);
        Ok(())
    }

    #[tokio::test]
    async fn nonexistent_key() -> MomentoResult<()> {
        let client = &CACHE_TEST_STATE.client;
        let cache_name = CACHE_TEST_STATE.cache_name.as_str();
        let key = unique_string("key");
        let result = client
            .update_ttl(cache_name, key, Duration::from_secs(5))
            .await?;
        assert_eq!(result, UpdateTtl::Miss {});
        Ok(())
    }

    #[tokio::test]
    async fn overwrites_ttl_for_existing_key() -> MomentoResult<()> {
        let client = &CACHE_TEST_STATE.client;
        let cache_name = CACHE_TEST_STATE.cache_name.as_str();
        let item = TestScalar::new();

        client
            .send_request(
                SetRequest::new(cache_name, item.key(), item.value()).ttl(Duration::from_secs(10)),
            )
            .await?;

        let ttl_before: Duration = client
            .item_get_ttl(cache_name, item.key())
            .await?
            .try_into()
            .expect("Expected an item ttl!");
        assert!(ttl_before.as_secs() > 0 && ttl_before.as_secs() < 10);

        client
            .update_ttl(cache_name, item.key(), Duration::from_secs(20))
            .await?;

        let ttl_after: Duration = client
            .item_get_ttl(cache_name, item.key())
            .await?
            .try_into()
            .expect("Expected an item ttl!");
        assert!(ttl_after.as_secs() > 10 && ttl_after.as_secs() < 20);
        Ok(())
    }
}<|MERGE_RESOLUTION|>--- conflicted
+++ resolved
@@ -1,18 +1,16 @@
 use std::convert::TryInto;
 use std::time::Duration;
 
-use momento::cache::{
-    CollectionTtl, DecreaseTtl, IncreaseTtl, ItemGetTtl, SetRequest, SortedSetPutElementsRequest,
-    UpdateTtl,
+use momento::{
+    cache::{
+        CollectionTtl, DecreaseTtl, IncreaseTtl, ItemGetTtl, SetRequest,
+        SortedSetPutElementsRequest, UpdateTtl,
+    },
+    MomentoErrorCode, MomentoResult,
 };
-<<<<<<< HEAD
 use momento_test_util::{
     unique_cache_name, unique_key, unique_string, TestScalar, TestSortedSet, CACHE_TEST_STATE,
 };
-=======
-use momento::{MomentoErrorCode, MomentoResult};
-use momento_test_util::{unique_string, CACHE_TEST_STATE};
->>>>>>> 7fe44b1f
 
 mod item_get_ttl {
     use super::*;
