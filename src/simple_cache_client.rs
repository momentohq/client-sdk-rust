use chrono::{DateTime, NaiveDateTime, Utc};
use momento_protos::{
    cache_client::scs_client::*,
    cache_client::*,
    control_client::{
        scs_control_client::ScsControlClient, CreateCacheRequest, CreateSigningKeyRequest,
        DeleteCacheRequest, ListCachesRequest, ListSigningKeysRequest, RevokeSigningKeyRequest,
    },
};
use serde_json::Value;
<<<<<<< HEAD
use std::collections::HashMap;
use std::convert::{TryFrom, TryInto};
use std::time::Duration;
use tonic::{codegen::InterceptedService, transport::Channel, Request};

use crate::{endpoint_resolver::MomentoEndpointsResolver, MomentoResult};
=======
use std::collections::{HashMap, HashSet};
use std::convert::TryFrom;
use std::iter::FromIterator;
use std::num::NonZeroU64;
use tonic::{codegen::InterceptedService, transport::Channel, Request};

use crate::{endpoint_resolver::MomentoEndpointsResolver, utils::user_agent, MomentoResult};
>>>>>>> b2ac779e
use crate::{grpc::header_interceptor::HeaderInterceptor, utils::connect_channel_lazily};

use crate::response::{
    MomentoCache, MomentoCreateSigningKeyResponse, MomentoDictionaryFetchResponse,
    MomentoDictionaryFetchStatus, MomentoDictionaryGetResponse, MomentoDictionaryGetStatus,
    MomentoDictionaryIncrementResponse, MomentoDictionarySetResponse, MomentoDictionarySetStatus,
    MomentoError, MomentoGetResponse, MomentoGetStatus, MomentoListCacheResult,
    MomentoListSigningKeyResult, MomentoSetFetchResponse, MomentoSetResponse, MomentoSetStatus,
    MomentoSigningKey,
};
use crate::utils;

pub trait IntoBytes {
    fn into_bytes(self) -> Vec<u8>;
}

impl<T> IntoBytes for T
where
    T: Into<Vec<u8>>,
{
    fn into_bytes(self) -> Vec<u8> {
        self.into()
    }
}

/// Represents the desired behavior for managing the TTL on collection objects.
///
/// For cache operations that modify a collection (dictionaries, lists, or sets), there
/// are a few things to consider. The first time the collection is created, we need to
/// set a TTL on it. For subsequent operations that modify the collection you may choose
/// to update the TTL in order to prolong the life of the cached collection object, or
/// you may choose to leave the TTL unmodified in order to ensure that the collection
/// expires at the original TTL.
///
/// The default behaviour is to refresh the TTL (to prolong the life of the collection)
/// each time it is written using the client's default item TTL.
#[derive(Copy, Clone, Debug)]
pub struct CollectionTtl {
    ttl: Option<Duration>,
    refresh: bool,
}

impl CollectionTtl {
    /// Create a collection TTL with the provided `ttl` and `refresh` settings.
    pub const fn new(ttl: Option<Duration>, refresh: bool) -> Self {
        Self { ttl, refresh }
    }

    /// Create a collection TTL that updates the TTL for the collection any time it is
    /// modified.
    ///
    /// If `ttl` is `None` then the default item TTL for the client will be used.
    pub fn refresh_on_update(ttl: impl Into<Option<Duration>>) -> Self {
        Self::new(ttl.into(), true)
    }

    /// Create a collection TTL that will not refresh the TTL for the collection when
    /// it is updated.
    ///
    /// Use this if you want to be sure that the collection expires at the originally
    /// specified time, even if you make modifications to the value of the collection.
    ///
    /// The TTL will still be used when a new collection is created. If `ttl` is `None`
    /// then the default item TTL for the client will be used.
    pub fn initialize_only(ttl: impl Into<Option<Duration>>) -> Self {
        Self::new(ttl.into(), false)
    }

    /// Create a collection TTL that updates the TTL for the collection only if an
    /// explicit `ttl` is provided here.
    pub fn refresh_if_provided(ttl: impl Into<Option<Duration>>) -> Self {
        let ttl = ttl.into();
        Self::new(ttl, ttl.is_some())
    }

    /// Return a new collection TTL which uses the same TTL but refreshes on updates.
    pub fn with_refresh_on_update(self) -> Self {
        Self::new(self.ttl(), true)
    }

    /// Return a new collection TTL which uses the same TTL but does not refresh on
    /// updates.
    pub fn with_no_refresh_on_update(self) -> Self {
        Self::new(self.ttl(), false)
    }

    /// Return a new collecton TTL which has the same refresh behaviour but uses the
    /// provided TTL.
    pub fn with_ttl(self, ttl: impl Into<Option<Duration>>) -> Self {
        Self::new(ttl.into(), self.refresh())
    }

    /// The [`Duration`] after which the cached collection should be expired from the
    /// cache.
    ///
    /// If `None`, the default item TTL for the client will be used.
    pub fn ttl(&self) -> Option<Duration> {
        self.ttl
    }

    /// Whether the collection's TTL will be refreshed on every update.
    ///
    /// If true, this will extend the time at which the collection would expire when
    /// an update operation happens. Otherwise, the collection's TTL will only be set
    /// when it is initially created.
    pub fn refresh(&self) -> bool {
        self.refresh
    }
}

impl Default for CollectionTtl {
    fn default() -> Self {
        Self::new(None, true)
    }
}

#[derive(Clone)]
pub struct SimpleCacheClientBuilder {
    data_endpoint: String,
    control_channel: Channel,
    data_channel: Channel,
    auth_token: String,
    default_ttl: Duration,
    user_agent_name: String,
}

fn request_meta_data<T>(request: &mut tonic::Request<T>, cache_name: &str) -> MomentoResult<()> {
    tonic::metadata::AsciiMetadataValue::try_from(cache_name)
        .map(|value| {
            request.metadata_mut().append("cache", value);
        })
        .map_err(|e| {
            MomentoError::InvalidArgument(format!(
                "Could not treat cache name as a header value: {}",
                e
            ))
        })
}

impl SimpleCacheClientBuilder {
    /// Returns a builder which can produce an instance of a Momento client
    ///
    /// # Arguments
    ///
    /// * `auth_token` - Momento Token
    /// * `default_ttl` - Default TTL for items put into a cache.
    /// # Examples
    ///
    /// ```
    /// # tokio_test::block_on(async {
    ///     use momento::SimpleCacheClientBuilder;
    ///     use std::env;
    ///     use std::time::Duration;
    ///     let auth_token = env::var("TEST_AUTH_TOKEN").expect("TEST_AUTH_TOKEN must be set");
    ///     let momento = SimpleCacheClientBuilder::new(auth_token, Duration::from_secs(30))
    ///         .expect("could not create a client")
    ///         .build();
    /// # })
    /// ```
<<<<<<< HEAD
    pub fn new(auth_token: String, default_ttl: Duration) -> Result<Self, MomentoError> {
        SimpleCacheClientBuilder::new_with_explicit_agent_name(auth_token, default_ttl, "sdk", None)
=======
    pub fn new(auth_token: String, default_ttl_seconds: NonZeroU64) -> MomentoResult<Self> {
        SimpleCacheClientBuilder::new_with_explicit_agent_name(
            auth_token,
            default_ttl_seconds,
            "sdk",
            None,
        )
>>>>>>> b2ac779e
    }

    /// Like new() above, but requires a momento_endpoint.
    // TODO: Update the documentation and tests and deprecate the existing new method. This will be
    // done once we start vending out tokens with no endpoints and have published the new momento
    // endpoints.
    pub fn new_with_endpoint(
        auth_token: String,
        default_ttl: Duration,
        momento_endpoint: String,
    ) -> MomentoResult<Self> {
        SimpleCacheClientBuilder::new_with_explicit_agent_name(
            auth_token,
            default_ttl,
            "sdk",
            Some(momento_endpoint),
        )
    }

    /// Like new() above, but used for naming integrations.
    pub fn new_with_explicit_agent_name(
        auth_token: String,
        default_ttl: Duration,
        user_agent_name: &str,
        momento_endpoint: Option<String>,
    ) -> MomentoResult<Self> {
        let momento_endpoints =
            match MomentoEndpointsResolver::resolve(&auth_token, momento_endpoint) {
                Ok(endpoints) => endpoints,
                Err(e) => return Err(e),
            };
        log::debug!("connecting to endpoints: {:?}", momento_endpoints);

        let control_channel = connect_channel_lazily(&momento_endpoints.control_endpoint.url)?;
        let data_channel = connect_channel_lazily(&momento_endpoints.data_endpoint.url)?;

        match utils::is_ttl_valid(default_ttl) {
            Ok(_) => Ok(Self {
                data_endpoint: momento_endpoints.data_endpoint.hostname,
                control_channel,
                data_channel,
                auth_token,
                default_ttl,
                user_agent_name: user_agent_name.to_string(),
            }),
            Err(e) => Err(e),
        }
    }

<<<<<<< HEAD
    pub fn default_ttl(mut self, ttl: Duration) -> Result<Self, MomentoError> {
        utils::is_ttl_valid(ttl)?;
        self.default_ttl = ttl;
=======
    pub fn default_ttl_seconds(mut self, seconds: NonZeroU64) -> MomentoResult<Self> {
        utils::is_ttl_valid(&seconds)?;
        self.default_ttl_seconds = seconds;
>>>>>>> b2ac779e
        Ok(self)
    }

    pub fn build(self) -> SimpleCacheClient {
        let agent_value = user_agent(&self.user_agent_name);
        let control_interceptor = InterceptedService::new(
            self.control_channel,
            HeaderInterceptor::new(&self.auth_token, &agent_value),
        );
        let control_client = ScsControlClient::new(control_interceptor);

        let data_interceptor = InterceptedService::new(
            self.data_channel,
            HeaderInterceptor::new(&self.auth_token, &agent_value),
        );
        let data_client = ScsClient::new(data_interceptor);

        SimpleCacheClient {
            data_endpoint: self.data_endpoint,
            control_client,
            data_client,
            item_default_ttl: self.default_ttl,
        }
    }
}

#[derive(Clone)]
pub struct SimpleCacheClient {
    data_endpoint: String,
    control_client: ScsControlClient<InterceptedService<Channel, HeaderInterceptor>>,
    data_client: ScsClient<InterceptedService<Channel, HeaderInterceptor>>,
    item_default_ttl: Duration,
}

impl SimpleCacheClient {
    /// Creates a new Momento cache
    ///
    /// # Arguments
    ///
    /// * `name` - name of cache to create
    pub async fn create_cache(&mut self, name: &str) -> MomentoResult<()> {
        utils::is_cache_name_valid(name)?;
        let request = Request::new(CreateCacheRequest {
            cache_name: name.to_string(),
        });

        self.control_client.create_cache(request).await?;
        Ok(())
    }

    /// Deletes a Momento cache, and all of its contents
    ///
    /// # Arguments
    ///
    /// * `name` - name of cache to delete
    ///
    /// # Examples
    ///
    /// ```
    /// use uuid::Uuid;
    /// use std::time::Duration;
    /// # tokio_test::block_on(async {
    ///     use momento::SimpleCacheClientBuilder;
    ///     use std::env;
    ///     let auth_token = env::var("TEST_AUTH_TOKEN").expect("TEST_AUTH_TOKEN must be set");
    ///     let cache_name = Uuid::new_v4().to_string();
    ///     let mut momento = SimpleCacheClientBuilder::new(auth_token, Duration::from_secs(5))
    ///         .expect("could not create a client")
    ///         .build();
    ///     momento.create_cache(&cache_name).await;
    ///     momento.delete_cache(&cache_name).await;
    /// # })
    /// ```
    pub async fn delete_cache(&mut self, name: &str) -> MomentoResult<()> {
        utils::is_cache_name_valid(name)?;
        let request = Request::new(DeleteCacheRequest {
            cache_name: name.to_string(),
        });
        self.control_client.delete_cache(request).await?;
        Ok(())
    }

    /// Lists all Momento caches
    ///
    /// # Examples
    ///
    /// ```
    /// use uuid::Uuid;
    /// use std::time::Duration;
    /// # tokio_test::block_on(async {
    ///     use momento::SimpleCacheClientBuilder;
    ///     let auth_token = std::env::var("TEST_AUTH_TOKEN").expect("TEST_AUTH_TOKEN must be set");
    ///     let cache_name = Uuid::new_v4().to_string();
    ///     let mut momento = SimpleCacheClientBuilder::new(auth_token, Duration::from_secs(5))
    ///         .expect("could not create a client")
    ///         .build();
    ///     momento.create_cache(&cache_name).await;
    ///     let caches = momento.list_caches(None).await;
    ///     momento.delete_cache(&cache_name).await;
    /// # })
    /// ```
    pub async fn list_caches(
        &mut self,
        next_token: Option<String>,
    ) -> MomentoResult<MomentoListCacheResult> {
        let request = Request::new(ListCachesRequest {
            next_token: next_token.unwrap_or_default(),
        });
        let res = self.control_client.list_caches(request).await?.into_inner();
        let caches = res
            .cache
            .iter()
            .map(|cache| MomentoCache {
                cache_name: cache.cache_name.to_string(),
            })
            .collect();
        let response = MomentoListCacheResult {
            caches,
            next_token: match res.next_token.is_empty() {
                true => None,
                false => Some(res.next_token),
            },
        };
        Ok(response)
    }

    /// Creates a new Momento signing key
    ///
    /// # Arguments
    ///
    /// * `ttl_minutes` - key's time-to-live.
    pub async fn create_signing_key(
        &mut self,
        ttl_minutes: u32,
    ) -> MomentoResult<MomentoCreateSigningKeyResponse> {
        let request = Request::new(CreateSigningKeyRequest { ttl_minutes });
        let res = self
            .control_client
            .create_signing_key(request)
            .await?
            .into_inner();
        let key: Value =
            serde_json::from_str(&res.key).expect("failed to parse key from json string");
        let obj = key
            .as_object()
            .expect("couldn't cast json value to a Map<String, Value>");
        let kid = obj
            .get("kid")
            .expect("object didn't contain key 'kid', this is required");
        let response = MomentoCreateSigningKeyResponse {
            key_id: kid.as_str().expect("'kid' not a valid str").to_owned(),
            key: res.key,
            expires_at: DateTime::<Utc>::from_utc(
                NaiveDateTime::from_timestamp_opt(res.expires_at as i64, 0)
                    .expect("couldn't parse from timestamp"),
                Utc,
            ),
            endpoint: self.data_endpoint.clone(),
        };
        Ok(response)
    }

    /// Revokes a Momento signing key, all tokens signed by which will be invalid
    ///
    /// # Arguments
    ///
    /// * `key_id` - the ID of the key to revoke
    pub async fn revoke_signing_key(&mut self, key_id: &str) -> MomentoResult<()> {
        utils::is_key_id_valid(key_id)?;
        let request = Request::new(RevokeSigningKeyRequest {
            key_id: key_id.to_string(),
        });
        self.control_client.revoke_signing_key(request).await?;
        Ok(())
    }

    /// Lists all Momento signing keys for a user
    ///
    /// # Examples
    ///
    /// ```
    /// use uuid::Uuid;
    /// use std::time::Duration;
    /// # tokio_test::block_on(async {
    ///     use momento::SimpleCacheClientBuilder;
    ///     use std::env;
    ///     let auth_token = env::var("TEST_AUTH_TOKEN").expect("TEST_AUTH_TOKEN must be set");
    ///     let mut momento = SimpleCacheClientBuilder::new(auth_token, Duration::from_secs(5))
    ///         .expect("could not create a client")
    ///         .build();
    ///     let ttl_minutes = 10;
    ///     momento.create_signing_key(ttl_minutes).await;
    ///     let keys = momento.list_signing_keys(None).await;
    /// # })
    /// ```
    pub async fn list_signing_keys(
        &mut self,
        next_token: Option<&str>,
    ) -> MomentoResult<MomentoListSigningKeyResult> {
        let request = Request::new(ListSigningKeysRequest {
            next_token: next_token.unwrap_or_default().to_string(),
        });
        let res = self
            .control_client
            .list_signing_keys(request)
            .await?
            .into_inner();
        let signing_keys = res
            .signing_key
            .iter()
            .map(|signing_key| MomentoSigningKey {
                key_id: signing_key.key_id.to_string(),
                expires_at: DateTime::<Utc>::from_utc(
                    NaiveDateTime::from_timestamp_opt(signing_key.expires_at as i64, 0)
                        .expect("couldn't parse timestamp from signing key"),
                    Utc,
                ),
                endpoint: self.data_endpoint.clone(),
            })
            .collect();
        let response = MomentoListSigningKeyResult {
            signing_keys,
            next_token: res.next_token,
        };
        Ok(response)
    }

    /// Sets an item in a Momento Cache
    ///
    /// # Arguments
    ///
    /// * `cache_name` - name of cache
    /// * `cache_key` - key of entry within the cache.
    /// * `cache_body` - data stored within the cache entry.
    /// * `ttl` - The TTL to use for the
    ///
    /// # Examples
    ///
    /// ```
    /// use uuid::Uuid;
    /// use std::time::Duration;
    /// # tokio_test::block_on(async {
    ///     use momento::{CollectionTtl, SimpleCacheClientBuilder};
    ///     use std::env;
    ///     let auth_token = env::var("TEST_AUTH_TOKEN").expect("TEST_AUTH_TOKEN must be set");
    ///     let cache_name = Uuid::new_v4().to_string();
    ///     let mut momento = SimpleCacheClientBuilder::new(auth_token, Duration::from_secs(30))
    ///         .expect("could not create a client")
    ///         .build();
    ///     momento.create_cache(&cache_name).await;
    ///     momento.set(&cache_name, "cache_key", "cache_value", None).await;
    ///
    ///     // overriding default ttl
    ///     momento.set(&cache_name, "cache_key", "cache_value", Duration::from_secs(10)).await;
    ///     momento.delete_cache(&cache_name).await;
    /// # })
    /// ```
    pub async fn set(
        &mut self,
        cache_name: &str,
        key: impl IntoBytes,
        body: impl IntoBytes,
<<<<<<< HEAD
        ttl: impl Into<Option<Duration>>,
    ) -> Result<MomentoSetResponse, MomentoError> {
        utils::is_cache_name_valid(cache_name)?;

        let mut request = tonic::Request::new(SetRequest {
            cache_key: key.into_bytes(),
            cache_body: body.into_bytes(),
            ttl_milliseconds: self.expand_ttl_ms(ttl.into())?,
        });
        request_meta_data(&mut request, cache_name)?;
=======
        ttl_seconds: Option<NonZeroU64>,
    ) -> MomentoResult<MomentoSetResponse> {
        let temp_ttl = ttl_seconds.unwrap_or(self.item_default_ttl_seconds);
        let ttl_to_use = match utils::is_ttl_valid(&temp_ttl) {
            Ok(_) => temp_ttl.get() * 1000_u64,
            Err(e) => return Err(e),
        };
        let request = self.prep_request(
            cache_name,
            SetRequest {
                cache_key: key.into_bytes(),
                cache_body: body.into_bytes(),
                ttl_milliseconds: ttl_to_use,
            },
        )?;
>>>>>>> b2ac779e
        let _ = self.data_client.set(request).await?;
        Ok(MomentoSetResponse {
            result: MomentoSetStatus::OK,
        })
    }

    /// Gets an item from a Momento Cache
    ///
    /// # Arguments
    ///
    /// * `cache_name` - name of cache
    /// * `key` - cache key
    ///
    /// # Examples
    ///
    /// ```
    /// use uuid::Uuid;
    /// use std::time::Duration;
    /// # tokio_test::block_on(async {
    ///     use std::env;
    ///     use momento::{response::MomentoGetStatus, SimpleCacheClientBuilder};
    ///     let auth_token = env::var("TEST_AUTH_TOKEN").expect("TEST_AUTH_TOKEN must be set");
    ///     let cache_name = Uuid::new_v4().to_string();
    ///     let mut momento = SimpleCacheClientBuilder::new(auth_token, Duration::from_secs(30))
    ///         .expect("could not create a client")
    ///         .build();
    ///     momento.create_cache(&cache_name).await;
    ///     let resp = momento.get(&cache_name, "cache_key").await.unwrap();
    ///     match resp.result {
    ///         MomentoGetStatus::HIT => println!("cache hit!"),
    ///         MomentoGetStatus::MISS => println!("cache miss"),
    ///         _ => println!("error occurred")
    ///     };
    ///
    ///     println!("cache value: {}", resp.as_string());
    ///     momento.delete_cache(&cache_name).await;
    /// # })
    /// ```
    pub async fn get(
        &mut self,
        cache_name: &str,
        key: impl IntoBytes,
    ) -> MomentoResult<MomentoGetResponse> {
        let request = self.prep_request(
            cache_name,
            GetRequest {
                cache_key: key.into_bytes(),
            },
        )?;

        let response = self.data_client.get(request).await?.into_inner();
        match response.result() {
            ECacheResult::Hit => Ok(MomentoGetResponse {
                result: MomentoGetStatus::HIT,
                value: response.cache_body,
            }),
            ECacheResult::Miss => Ok(MomentoGetResponse {
                result: MomentoGetStatus::MISS,
                value: response.cache_body,
            }),
            _ => unreachable!(),
        }
    }

    /// Sets dictionary items in a Momento Cache
    ///
    /// *NOTE*: This is preview functionality and requires that you contact
    /// Momento Support to enable these APIs for your cache.
    ///
    /// # Arguments
    ///
    /// * `cache_name` - name of cache
    /// * `dictionary_name` - name of the dictionary
    /// * `dictionary` - hashmap of dictionary key-value pairs
    /// * `policy` - TTL policy to use.
    ///
    /// # Examples
    ///
    /// ```
    /// use uuid::Uuid;
    /// use std::time::Duration;
    /// # tokio_test::block_on(async {
    ///     use momento::{CollectionTtl, SimpleCacheClientBuilder};
    ///     use std::collections::HashMap;
    ///     use std::env;
    ///     let auth_token = env::var("TEST_AUTH_TOKEN").expect("TEST_AUTH_TOKEN must be set");
    ///     let cache_name = Uuid::new_v4().to_string();
    ///     let mut momento = SimpleCacheClientBuilder::new(auth_token, Duration::from_secs(30))
    ///         .expect("could not create a client")
    ///         .build();
    ///     momento.create_cache(&cache_name).await;
    ///
    ///     let mut dictionary = HashMap::new();
    ///     dictionary.insert("key1".to_string(), "value1".to_string());
    ///     dictionary.insert("key2".to_string(), "value2".to_string());
    ///
    ///     let dictionary_name = Uuid::new_v4().to_string();
    ///
    ///     momento.dictionary_set(&cache_name, &*dictionary_name, dictionary, CollectionTtl::default()).await;
    ///     momento.delete_cache(&cache_name).await;
    /// # })
    /// ```
    pub async fn dictionary_set<K: IntoBytes, V: IntoBytes>(
        &mut self,
        cache_name: &str,
        dictionary_name: impl IntoBytes,
        dictionary: HashMap<K, V>,
<<<<<<< HEAD
        policy: CollectionTtl,
    ) -> Result<MomentoDictionarySetResponse, MomentoError> {
        utils::is_cache_name_valid(cache_name)?;

        let mut dictionary = dictionary;
=======
        ttl_seconds: Option<NonZeroU64>,
        refresh_ttl: bool,
    ) -> MomentoResult<MomentoDictionarySetResponse> {
        let temp_ttl = ttl_seconds.unwrap_or(self.item_default_ttl_seconds);
        let ttl_to_use = match utils::is_ttl_valid(&temp_ttl) {
            Ok(_) => temp_ttl.get() * 1000_u64,
            Err(e) => return Err(e),
        };
>>>>>>> b2ac779e
        let items = dictionary
            .into_iter()
            .map(|(k, v)| DictionaryFieldValuePair {
                field: k.into_bytes(),
                value: v.into_bytes(),
            })
            .collect();

<<<<<<< HEAD
        let mut request = tonic::Request::new(DictionarySetRequest {
            dictionary_name: dictionary_name.into_bytes(),
            items,
            ttl_milliseconds: self.expand_ttl_ms(policy.ttl())?,
            refresh_ttl: policy.refresh(),
        });
        request_meta_data(&mut request, cache_name)?;
=======
        let request = self.prep_request(
            cache_name,
            DictionarySetRequest {
                dictionary_name: dictionary_name.into_bytes(),
                items,
                ttl_milliseconds: ttl_to_use,
                refresh_ttl,
            },
        )?;

>>>>>>> b2ac779e
        let _ = self.data_client.dictionary_set(request).await?;

        Ok(MomentoDictionarySetResponse {
            result: MomentoDictionarySetStatus::OK,
        })
    }

    /// Gets dictionary fields from a Momento Cache
    ///
    /// *NOTE*: This is preview functionality and requires that you contact
    /// Momento Support to enable these APIs for your cache.
    ///
    /// # Arguments
    ///
    /// * `cache_name` - name of cache
    /// * `dictionary_name` - name of dictionary
    /// * `fields` - dictionary keys to read
    ///
    /// # Examples
    ///
    /// ```
    /// use uuid::Uuid;
    /// use std::time::Duration;
    /// # tokio_test::block_on(async {
    ///     use std::env;
    ///     use momento::{
    ///         response::MomentoDictionaryGetStatus,
    ///         SimpleCacheClientBuilder,
    ///     };
    ///     let auth_token = env::var("TEST_AUTH_TOKEN").expect("TEST_AUTH_TOKEN must be set");
    ///     let cache_name = Uuid::new_v4().to_string();
    ///     let mut momento = SimpleCacheClientBuilder::new(auth_token, Duration::from_secs(30))
    ///         .expect("could not create a client")
    ///         .build();
    ///     momento.create_cache(&cache_name).await;
    ///
    ///     let dictionary_name = Uuid::new_v4().to_string();
    ///
    ///     let resp = momento
    ///         .dictionary_get(&cache_name, &*dictionary_name, vec!["key1", "key2"])
    ///         .await
    ///         .unwrap();
    ///
    ///     match resp.result {
    ///         MomentoDictionaryGetStatus::FOUND => println!("dictionary found!"),
    ///         MomentoDictionaryGetStatus::MISSING => println!("dictionary missing!"),
    ///         _ => println!("error occurred")
    ///     };
    ///
    ///
    ///     if let Some(dictionary) = resp.dictionary {
    ///         println!("dictionary entries:");
    ///         for (key, value) in dictionary.iter() {
    ///             println!("{:?} => {:?}", key, value);
    ///         }
    ///     }
    ///
    ///     momento.delete_cache(&cache_name).await;
    /// # })
    /// ```
    pub async fn dictionary_get<K: IntoBytes>(
        &mut self,
        cache_name: &str,
        dictionary: impl IntoBytes,
        fields: Vec<K>,
    ) -> MomentoResult<MomentoDictionaryGetResponse> {
        use dictionary_get_response::Dictionary;

        let fields = convert_vec(fields);
        let request = self.prep_request(
            cache_name,
            DictionaryGetRequest {
                dictionary_name: dictionary.into_bytes(),
                fields: fields.clone(),
            },
        )?;

        let response = self.data_client.dictionary_get(request).await?.into_inner();
        match response.dictionary {
            Some(Dictionary::Found(response)) => {
                // map the dictionary response parts to get responses
                let dictionary = HashMap::from_iter(
                    fields
                        .into_iter()
                        .zip(response.items.into_iter())
                        .filter(|(_, item)| item.result() == ECacheResult::Hit)
                        .map(|(field, item)| (field, item.cache_body)),
                );

                Ok(MomentoDictionaryGetResponse {
                    result: MomentoDictionaryGetStatus::FOUND,
                    dictionary: Some(dictionary),
                })
            }
            Some(Dictionary::Missing(_)) | None => Ok(MomentoDictionaryGetResponse {
                result: MomentoDictionaryGetStatus::MISSING,
                dictionary: None,
            }),
        }
    }

    /// Fetches a dictionary from a Momento Cache
    ///
    /// *NOTE*: This is preview functionality and requires that you contact
    /// Momento Support to enable these APIs for your cache.
    ///
    /// # Arguments
    ///
    /// * `cache_name` - name of cache
    /// * `dictionary_name` - name of dictionary
    ///
    /// # Examples
    ///
    /// ```
    /// use uuid::Uuid;
    /// use std::time::Duration;
    /// # tokio_test::block_on(async {
    ///     use momento::{
    ///         response::MomentoDictionaryFetchStatus,
    ///         SimpleCacheClientBuilder,
    ///     };
    ///     let auth_token = std::env::var("TEST_AUTH_TOKEN").expect("TEST_AUTH_TOKEN must be set");
    ///     let cache_name = Uuid::new_v4().to_string();
    ///     let mut momento = SimpleCacheClientBuilder::new(auth_token, Duration::from_secs(30))
    ///         .expect("could not create a client")
    ///         .build();
    ///     momento.create_cache(&cache_name).await;
    ///
    ///     let dictionary_name = Uuid::new_v4().to_string();
    ///
    ///     let resp = momento.dictionary_fetch(&cache_name, &*dictionary_name).await.unwrap();
    ///
    ///     match resp.result {
    ///         MomentoDictionaryFetchStatus::FOUND => println!("dictionary found!"),
    ///         MomentoDictionaryFetchStatus::MISSING => println!("dictionary missing!"),
    ///         _ => println!("error occurred")
    ///     };
    ///
    ///
    ///     if let Some(dictionary) = resp.dictionary {
    ///         println!("dictionary entries:");
    ///         for (key, value) in dictionary.iter() {
    ///             println!("{:?} => {:?}", key, value);
    ///         }
    ///     }
    ///
    ///     momento.delete_cache(&cache_name).await;
    /// # })
    /// ```
    pub async fn dictionary_fetch(
        &mut self,
        cache_name: &str,
        dictionary: impl IntoBytes,
    ) -> MomentoResult<MomentoDictionaryFetchResponse> {
        use dictionary_fetch_response::Dictionary;

        let request = self.prep_request(
            cache_name,
            DictionaryFetchRequest {
                dictionary_name: dictionary.into_bytes(),
            },
        )?;

        let response = self
            .data_client
            .dictionary_fetch(request)
            .await?
            .into_inner();
        match response.dictionary {
            Some(Dictionary::Found(response)) => {
                Ok(MomentoDictionaryFetchResponse {
                    result: MomentoDictionaryFetchStatus::FOUND,
                    dictionary: Some(
                        response
                            .items
                            // Consume the payload vectors by value to avoid extra copies
                            .into_iter()
                            .map(|pair| (pair.field, pair.value))
                            .collect(),
                    ),
                })
            }
            Some(Dictionary::Missing(_)) | None => Ok(MomentoDictionaryFetchResponse {
                result: MomentoDictionaryFetchStatus::MISSING,
                dictionary: None,
            }),
        }
    }

    /// Delete entire dictionary or some dictionary fields from a Momento Cache
    ///
    /// *NOTE*: This is preview functionality and requires that you contact
    /// Momento Support to enable these APIs for your cache.
    ///
    /// # Arguments
    ///
    /// * `cache_name` - name of cache
    /// * `dictionary_name` - name of dictionary
    /// * `fields` - dictionary keys to delete
    ///
    /// # Examples
    ///
    /// ```
    /// use uuid::Uuid;
    /// use std::time::Duration;
    /// # tokio_test::block_on(async {
    ///     use std::env;
    ///     use momento::{Fields, SimpleCacheClientBuilder};
    ///     let auth_token = env::var("TEST_AUTH_TOKEN").expect("TEST_AUTH_TOKEN must be set");
    ///     let cache_name = Uuid::new_v4().to_string();
    ///     let mut momento = SimpleCacheClientBuilder::new(auth_token, Duration::from_secs(30))
    ///         .expect("could not create a client")
    ///         .build();
    ///     momento.create_cache(&cache_name).await;
    ///
    ///     let dictionary_name = Uuid::new_v4().to_string();
    ///
    ///     // remove some fields
    ///     let resp = momento.dictionary_delete(
    ///         &cache_name,
    ///         &*dictionary_name,
    ///         Fields::Some(vec!["field_1"]),
    ///     ).await.unwrap();
    ///
    ///     // remove entire dictionary
    ///     let resp = momento.dictionary_delete(
    ///         &cache_name,
    ///         &*dictionary_name,
    ///         Fields::<Vec<u8>>::All,
    ///     ).await.unwrap();
    ///
    ///     momento.delete_cache(&cache_name).await;
    /// # })
    /// ```
    pub async fn dictionary_delete<K: IntoBytes>(
        &mut self,
        cache_name: &str,
        dictionary: impl IntoBytes,
        fields: Fields<K>,
    ) -> MomentoResult<()> {
        use dictionary_delete_request::{All, Delete, Some};

        let request = match fields {
            Fields::Some(fields) => DictionaryDeleteRequest {
                dictionary_name: dictionary.into_bytes(),
                delete: Some(Delete::Some(Some {
                    fields: convert_vec(fields),
                })),
            },
            Fields::All => DictionaryDeleteRequest {
                dictionary_name: dictionary.into_bytes(),
                delete: Some(Delete::All(All::default())),
            },
        };

        self.data_client
            .dictionary_delete(self.prep_request(cache_name, request)?)
            .await?;
        Ok(())
    }

    /// Increment a value within a dictionary.
    ///
    /// If the dictionary already exists, then the value will be incremented. If either
    /// of the dictionary or field do not exist, then they will be created and initialized
    /// to 0, before being incremented by `amount`.
    ///
    /// Returns the current value of the field within the dictionary after being incremented.
    ///
    /// *NOTE*: This is preview functionality and requires that you contact
    /// Momento Support to enable these APIs for your cache.
    ///
    /// # Arguments
    ///
    /// * `cache_name` - name of cache.
    /// * `dictionary` - name of dictionary.
    /// * `field` - name of the field to increment from the dictionary.
    /// * `amount` - quantity to add to the value.
    /// * `policy` - the TTL policy to use.
    ///
    /// # Example
    /// ```
    /// # tokio_test::block_on(async {
    /// use uuid::Uuid;
<<<<<<< HEAD
    /// use std::time::Duration;
    /// use momento::{CollectionTtl, SimpleCacheClientBuilder};
=======
    /// use std::num::NonZeroU64;
    /// use std::env;
    /// use momento::SimpleCacheClientBuilder;
>>>>>>> b2ac779e
    ///
    /// let auth_token = std::env::var("TEST_AUTH_TOKEN").expect("TEST_AUTH_TOKEN must be set");
    /// let cache_name = Uuid::new_v4().to_string();
    /// let mut momento = SimpleCacheClientBuilder::new(auth_token, Duration::from_secs(30))
    ///     .expect("unable to create momento client")
    ///     .build();
    /// momento.create_cache(&cache_name)
    ///     .await
    ///     .expect("Failed to create cache");
    ///
    /// let dictionary = Uuid::new_v4().to_string();
    /// let field = Uuid::new_v4().to_string();
    ///
    /// let value = momento
    ///     .dictionary_increment(&cache_name, dictionary, field, 10, CollectionTtl::default())
    ///     .await
    ///     .expect("Failed to increment dictionary key")
    ///     .value;
    ///
    /// println!("Dicationary key has been incremented to {}", value);
    ///
    /// momento.delete_cache(&cache_name)
    ///     .await
    ///     .expect("Failed to delete cache");
    /// # })
    /// ```
    pub async fn dictionary_increment(
        &mut self,
        cache_name: &str,
        dictionary: impl IntoBytes,
        field: impl IntoBytes,
        amount: i64,
<<<<<<< HEAD
        policy: CollectionTtl,
    ) -> Result<MomentoDictionaryIncrementResponse, MomentoError> {
        utils::is_cache_name_valid(cache_name)?;

        let mut request = tonic::Request::new(DictionaryIncrementRequest {
            dictionary_name: dictionary.into_bytes(),
            field: field.into_bytes(),
            amount,
            ttl_milliseconds: self.expand_ttl_ms(policy.ttl())?,
            refresh_ttl: policy.refresh(),
        });
        request_meta_data(&mut request, cache_name)?;
=======
        ttl_milliseconds: Option<NonZeroU64>,
        refresh_ttl: bool,
    ) -> MomentoResult<MomentoDictionaryIncrementResponse> {
        let request = self.prep_request(
            cache_name,
            DictionaryIncrementRequest {
                dictionary_name: dictionary.into_bytes(),
                field: field.into_bytes(),
                amount,
                ttl_milliseconds: ttl_milliseconds
                    .map(|ttl| ttl.into())
                    .unwrap_or(self.item_default_ttl_seconds.get() * 1000),
                refresh_ttl,
            },
        )?;
>>>>>>> b2ac779e

        let response = self
            .data_client
            .dictionary_increment(request)
            .await?
            .into_inner();

        Ok(MomentoDictionaryIncrementResponse {
            value: response.value,
        })
    }

    /// Fetches a set from a Momento Cache.
    ///
    /// *NOTE*: This is preview functionality and requires that you contact
    /// Momento Support to enable these APIs for your cache.
    ///
    /// # Arguments
    ///
    /// * `cache_name` - name of cache.
    /// * `set_name` - name of the set.
    ///
    /// # Example
    /// ```
    /// # tokio_test::block_on(async {
    /// use uuid::Uuid;
    /// use std::time::Duration;
    /// use momento::SimpleCacheClientBuilder;
    ///
    /// let auth_token = std::env::var("TEST_AUTH_TOKEN").expect("TEST_AUTH_TOKEN must be defined");
    /// let cache_name = Uuid::new_v4().to_string();
    /// let set_name = Uuid::new_v4().to_string();
    ///
    /// let mut momento = SimpleCacheClientBuilder::new(auth_token, Duration::from_secs(30))
    ///     .expect("could not create a client")
    ///     .build();
    ///
    /// momento.create_cache(&cache_name).await;
    ///
    /// let response = momento
    ///     .set_fetch(&cache_name, set_name)
    ///     .await
    ///     .expect("Failed to fetch the set");
    /// if let Some(set) = response.value {
    ///     println!("set entries:");
    ///     for entry in &set {
    ///         println!("{:?}", entry);
    ///     }
    /// } else {
    ///     println!("set not found!");
    /// }
    ///
    /// momento
    ///     .delete_cache(&cache_name)
    ///     .await
    ///     .expect("Failed to delete the cache");
    /// # })
    /// ```
    pub async fn set_fetch(
        &mut self,
        cache_name: &str,
        set_name: impl IntoBytes,
    ) -> MomentoResult<MomentoSetFetchResponse> {
        use set_fetch_response::Set;

        let request = self.prep_request(
            cache_name,
            SetFetchRequest {
                set_name: set_name.into_bytes(),
            },
        )?;

        let response = self.data_client.set_fetch(request).await?.into_inner();
        Ok(MomentoSetFetchResponse {
            value: response.set.and_then(|set| match set {
                Set::Found(found) => Some(HashSet::from_iter(found.elements)),
                Set::Missing(_) => None,
            }),
        })
    }

    /// Unions a set with one present within a Momento cache.
    ///
    /// *NOTE*: This is preview functionality and requires that you contact
    /// Momento Support to enable these APIs for your cache.
    ///
    /// # Arguments
    ///
    /// * `cache_name` - name of cache.
    /// * `set_name` - name of the set.
    /// * `elements` - elements to be unioned with the existing set within the cache.
    /// * `policy` - the TTL policy to use.
    ///
    /// # Example
    /// ```
    /// # tokio_test::block_on(async {
    /// use uuid::Uuid;
<<<<<<< HEAD
    /// use std::time::Duration;
    /// use momento::{CollectionTtl, SimpleCacheClientBuilder};
=======
    /// use std::num::NonZeroU64;
    /// use momento::SimpleCacheClientBuilder;
>>>>>>> b2ac779e
    ///
    /// let auth_token = std::env::var("TEST_AUTH_TOKEN").expect("TEST_AUTH_TOKEN must be defined");
    /// let cache_name = Uuid::new_v4().to_string();
    /// let set_name = Uuid::new_v4().to_string();
    ///
    /// let mut momento = SimpleCacheClientBuilder::new(auth_token, Duration::from_secs(30))
    ///     .expect("could not create a client")
    ///     .build();
    ///
    /// momento
    ///     .create_cache(&cache_name)
    ///     .await
    ///     .expect("unable to create the cache");
    ///
    /// momento
    ///     .set_union(&cache_name, set_name, vec!["a", "b", "c"], CollectionTtl::default())
    ///     .await
    ///     .expect("Failed to run a set union");
    ///
    /// momento
    ///     .delete_cache(&cache_name)
    ///     .await
    ///     .expect("Failed to delete the cache");
    /// # });
    /// ```
    pub async fn set_union<E: IntoBytes>(
        &mut self,
        cache_name: &str,
        set_name: impl IntoBytes,
        elements: Vec<E>,
<<<<<<< HEAD
        policy: CollectionTtl,
    ) -> Result<(), MomentoError> {
        utils::is_cache_name_valid(cache_name)?;

        let mut request = tonic::Request::new(SetUnionRequest {
            set_name: set_name.into_bytes(),
            elements: elements.into_iter().map(|e| e.into_bytes()).collect(),
            ttl_milliseconds: self.expand_ttl_ms(policy.ttl())?,
            refresh_ttl: policy.refresh(),
        });
        request_meta_data(&mut request, cache_name)?;
=======
        ttl_milliseconds: Option<NonZeroU64>,
        refresh_ttl: bool,
    ) -> MomentoResult<()> {
        let request = self.prep_request(
            cache_name,
            SetUnionRequest {
                set_name: set_name.into_bytes(),
                elements: convert_vec(elements),
                ttl_milliseconds: ttl_milliseconds
                    .map(|x| x.get())
                    .unwrap_or(self.item_default_ttl_seconds.get() * 1000),
                refresh_ttl,
            },
        )?;
>>>>>>> b2ac779e

        let _ = self.data_client.set_union(request).await?.into_inner();
        Ok(())
    }

    /// Deletes an item from a Momento Cache
    ///
    /// # Arguments
    ///
    /// * `cache_name` - name of cache
    /// * `key` - cache key
    ///
    /// # Examples
    ///
    /// ```
    /// use uuid::Uuid;
    /// use std::time::Duration;
    /// # tokio_test::block_on(async {
    ///     use std::env;
    ///     use momento::{response::MomentoGetStatus, CollectionTtl, SimpleCacheClientBuilder};
    ///     let auth_token = env::var("TEST_AUTH_TOKEN").expect("TEST_AUTH_TOKEN must be set");
    ///     let cache_name = Uuid::new_v4().to_string();
    ///     let mut momento = SimpleCacheClientBuilder::new(auth_token, Duration::from_secs(30))
    ///         .expect("could not create a client")
    ///         .build();
    ///     momento.create_cache(&cache_name).await;
    ///     let result = momento.set(&cache_name, "cache_key", "cache_value", None).await;
    ///     momento.delete(&cache_name, "cache_key").await.unwrap();
    ///     momento.delete_cache(&cache_name).await;
    /// # })
    /// ```
    pub async fn delete(&mut self, cache_name: &str, key: impl IntoBytes) -> MomentoResult<()> {
        let request = self.prep_request(
            cache_name,
            DeleteRequest {
                cache_key: key.into_bytes(),
            },
        )?;
        self.data_client.delete(request).await?.into_inner();
        Ok(())
    }

<<<<<<< HEAD
    fn expand_ttl_ms(&self, ttl: Option<Duration>) -> MomentoResult<u64> {
        let ttl = ttl.unwrap_or(self.item_default_ttl);
        utils::is_ttl_valid(ttl)?;

        Ok(ttl.as_millis().try_into().unwrap_or(i64::MAX as u64))
=======
    fn prep_request<R>(&self, cache_name: &str, request: R) -> MomentoResult<tonic::Request<R>> {
        utils::is_cache_name_valid(cache_name)?;

        let mut request = tonic::Request::new(request);
        request_meta_data(&mut request, cache_name)?;
        Ok(request)
>>>>>>> b2ac779e
    }
}

/// An enum that is used to indicate if an operation should apply to all fields
/// or just some fields of a dictionary.
pub enum Fields<K> {
    All,
    Some(Vec<K>),
}

fn convert_vec<E: IntoBytes>(vec: Vec<E>) -> Vec<Vec<u8>> {
    vec.into_iter().map(|e| e.into_bytes()).collect()
}<|MERGE_RESOLUTION|>--- conflicted
+++ resolved
@@ -8,22 +8,13 @@
     },
 };
 use serde_json::Value;
-<<<<<<< HEAD
-use std::collections::HashMap;
-use std::convert::{TryFrom, TryInto};
+use std::{collections::{HashMap, HashSet}, convert::TryInto};
+use std::convert::TryFrom;
+use std::iter::FromIterator;
 use std::time::Duration;
 use tonic::{codegen::InterceptedService, transport::Channel, Request};
 
-use crate::{endpoint_resolver::MomentoEndpointsResolver, MomentoResult};
-=======
-use std::collections::{HashMap, HashSet};
-use std::convert::TryFrom;
-use std::iter::FromIterator;
-use std::num::NonZeroU64;
-use tonic::{codegen::InterceptedService, transport::Channel, Request};
-
 use crate::{endpoint_resolver::MomentoEndpointsResolver, utils::user_agent, MomentoResult};
->>>>>>> b2ac779e
 use crate::{grpc::header_interceptor::HeaderInterceptor, utils::connect_channel_lazily};
 
 use crate::response::{
@@ -183,18 +174,8 @@
     ///         .build();
     /// # })
     /// ```
-<<<<<<< HEAD
-    pub fn new(auth_token: String, default_ttl: Duration) -> Result<Self, MomentoError> {
+    pub fn new(auth_token: String, default_ttl: Duration) -> MomentoResult<Self> {
         SimpleCacheClientBuilder::new_with_explicit_agent_name(auth_token, default_ttl, "sdk", None)
-=======
-    pub fn new(auth_token: String, default_ttl_seconds: NonZeroU64) -> MomentoResult<Self> {
-        SimpleCacheClientBuilder::new_with_explicit_agent_name(
-            auth_token,
-            default_ttl_seconds,
-            "sdk",
-            None,
-        )
->>>>>>> b2ac779e
     }
 
     /// Like new() above, but requires a momento_endpoint.
@@ -244,15 +225,9 @@
         }
     }
 
-<<<<<<< HEAD
-    pub fn default_ttl(mut self, ttl: Duration) -> Result<Self, MomentoError> {
+    pub fn default_ttl(mut self, ttl: Duration) -> MomentoResult<Self> {
         utils::is_ttl_valid(ttl)?;
         self.default_ttl = ttl;
-=======
-    pub fn default_ttl_seconds(mut self, seconds: NonZeroU64) -> MomentoResult<Self> {
-        utils::is_ttl_valid(&seconds)?;
-        self.default_ttl_seconds = seconds;
->>>>>>> b2ac779e
         Ok(self)
     }
 
@@ -515,34 +490,16 @@
         cache_name: &str,
         key: impl IntoBytes,
         body: impl IntoBytes,
-<<<<<<< HEAD
         ttl: impl Into<Option<Duration>>,
-    ) -> Result<MomentoSetResponse, MomentoError> {
-        utils::is_cache_name_valid(cache_name)?;
-
-        let mut request = tonic::Request::new(SetRequest {
-            cache_key: key.into_bytes(),
-            cache_body: body.into_bytes(),
-            ttl_milliseconds: self.expand_ttl_ms(ttl.into())?,
-        });
-        request_meta_data(&mut request, cache_name)?;
-=======
-        ttl_seconds: Option<NonZeroU64>,
     ) -> MomentoResult<MomentoSetResponse> {
-        let temp_ttl = ttl_seconds.unwrap_or(self.item_default_ttl_seconds);
-        let ttl_to_use = match utils::is_ttl_valid(&temp_ttl) {
-            Ok(_) => temp_ttl.get() * 1000_u64,
-            Err(e) => return Err(e),
-        };
         let request = self.prep_request(
             cache_name,
             SetRequest {
                 cache_key: key.into_bytes(),
                 cache_body: body.into_bytes(),
-                ttl_milliseconds: ttl_to_use,
+                ttl_milliseconds: self.expand_ttl_ms(ttl.into())?,
             },
         )?;
->>>>>>> b2ac779e
         let _ = self.data_client.set(request).await?;
         Ok(MomentoSetResponse {
             result: MomentoSetStatus::OK,
@@ -650,22 +607,10 @@
         cache_name: &str,
         dictionary_name: impl IntoBytes,
         dictionary: HashMap<K, V>,
-<<<<<<< HEAD
         policy: CollectionTtl,
-    ) -> Result<MomentoDictionarySetResponse, MomentoError> {
+    ) -> MomentoResult<MomentoDictionarySetResponse> {
         utils::is_cache_name_valid(cache_name)?;
 
-        let mut dictionary = dictionary;
-=======
-        ttl_seconds: Option<NonZeroU64>,
-        refresh_ttl: bool,
-    ) -> MomentoResult<MomentoDictionarySetResponse> {
-        let temp_ttl = ttl_seconds.unwrap_or(self.item_default_ttl_seconds);
-        let ttl_to_use = match utils::is_ttl_valid(&temp_ttl) {
-            Ok(_) => temp_ttl.get() * 1000_u64,
-            Err(e) => return Err(e),
-        };
->>>>>>> b2ac779e
         let items = dictionary
             .into_iter()
             .map(|(k, v)| DictionaryFieldValuePair {
@@ -674,26 +619,16 @@
             })
             .collect();
 
-<<<<<<< HEAD
-        let mut request = tonic::Request::new(DictionarySetRequest {
-            dictionary_name: dictionary_name.into_bytes(),
-            items,
-            ttl_milliseconds: self.expand_ttl_ms(policy.ttl())?,
-            refresh_ttl: policy.refresh(),
-        });
-        request_meta_data(&mut request, cache_name)?;
-=======
         let request = self.prep_request(
             cache_name,
             DictionarySetRequest {
                 dictionary_name: dictionary_name.into_bytes(),
                 items,
-                ttl_milliseconds: ttl_to_use,
-                refresh_ttl,
+                ttl_milliseconds: self.expand_ttl_ms(policy.ttl())?,
+                refresh_ttl: policy.refresh()
             },
         )?;
 
->>>>>>> b2ac779e
         let _ = self.data_client.dictionary_set(request).await?;
 
         Ok(MomentoDictionarySetResponse {
@@ -934,12 +869,12 @@
         dictionary: impl IntoBytes,
         fields: Fields<K>,
     ) -> MomentoResult<()> {
-        use dictionary_delete_request::{All, Delete, Some};
+        use dictionary_delete_request::{All, Delete};
 
         let request = match fields {
             Fields::Some(fields) => DictionaryDeleteRequest {
                 dictionary_name: dictionary.into_bytes(),
-                delete: Some(Delete::Some(Some {
+                delete: Some(Delete::Some(dictionary_delete_request::Some {
                     fields: convert_vec(fields),
                 })),
             },
@@ -978,14 +913,8 @@
     /// ```
     /// # tokio_test::block_on(async {
     /// use uuid::Uuid;
-<<<<<<< HEAD
     /// use std::time::Duration;
     /// use momento::{CollectionTtl, SimpleCacheClientBuilder};
-=======
-    /// use std::num::NonZeroU64;
-    /// use std::env;
-    /// use momento::SimpleCacheClientBuilder;
->>>>>>> b2ac779e
     ///
     /// let auth_token = std::env::var("TEST_AUTH_TOKEN").expect("TEST_AUTH_TOKEN must be set");
     /// let cache_name = Uuid::new_v4().to_string();
@@ -1018,22 +947,7 @@
         dictionary: impl IntoBytes,
         field: impl IntoBytes,
         amount: i64,
-<<<<<<< HEAD
         policy: CollectionTtl,
-    ) -> Result<MomentoDictionaryIncrementResponse, MomentoError> {
-        utils::is_cache_name_valid(cache_name)?;
-
-        let mut request = tonic::Request::new(DictionaryIncrementRequest {
-            dictionary_name: dictionary.into_bytes(),
-            field: field.into_bytes(),
-            amount,
-            ttl_milliseconds: self.expand_ttl_ms(policy.ttl())?,
-            refresh_ttl: policy.refresh(),
-        });
-        request_meta_data(&mut request, cache_name)?;
-=======
-        ttl_milliseconds: Option<NonZeroU64>,
-        refresh_ttl: bool,
     ) -> MomentoResult<MomentoDictionaryIncrementResponse> {
         let request = self.prep_request(
             cache_name,
@@ -1041,13 +955,10 @@
                 dictionary_name: dictionary.into_bytes(),
                 field: field.into_bytes(),
                 amount,
-                ttl_milliseconds: ttl_milliseconds
-                    .map(|ttl| ttl.into())
-                    .unwrap_or(self.item_default_ttl_seconds.get() * 1000),
-                refresh_ttl,
+                ttl_milliseconds: self.expand_ttl_ms(policy.ttl())?,
+                refresh_ttl: policy.refresh(),
             },
         )?;
->>>>>>> b2ac779e
 
         let response = self
             .data_client
@@ -1145,13 +1056,8 @@
     /// ```
     /// # tokio_test::block_on(async {
     /// use uuid::Uuid;
-<<<<<<< HEAD
     /// use std::time::Duration;
     /// use momento::{CollectionTtl, SimpleCacheClientBuilder};
-=======
-    /// use std::num::NonZeroU64;
-    /// use momento::SimpleCacheClientBuilder;
->>>>>>> b2ac779e
     ///
     /// let auth_token = std::env::var("TEST_AUTH_TOKEN").expect("TEST_AUTH_TOKEN must be defined");
     /// let cache_name = Uuid::new_v4().to_string();
@@ -1182,34 +1088,17 @@
         cache_name: &str,
         set_name: impl IntoBytes,
         elements: Vec<E>,
-<<<<<<< HEAD
         policy: CollectionTtl,
-    ) -> Result<(), MomentoError> {
-        utils::is_cache_name_valid(cache_name)?;
-
-        let mut request = tonic::Request::new(SetUnionRequest {
-            set_name: set_name.into_bytes(),
-            elements: elements.into_iter().map(|e| e.into_bytes()).collect(),
-            ttl_milliseconds: self.expand_ttl_ms(policy.ttl())?,
-            refresh_ttl: policy.refresh(),
-        });
-        request_meta_data(&mut request, cache_name)?;
-=======
-        ttl_milliseconds: Option<NonZeroU64>,
-        refresh_ttl: bool,
     ) -> MomentoResult<()> {
         let request = self.prep_request(
             cache_name,
             SetUnionRequest {
                 set_name: set_name.into_bytes(),
                 elements: convert_vec(elements),
-                ttl_milliseconds: ttl_milliseconds
-                    .map(|x| x.get())
-                    .unwrap_or(self.item_default_ttl_seconds.get() * 1000),
-                refresh_ttl,
+                ttl_milliseconds: self.expand_ttl_ms(policy.ttl())?,
+                refresh_ttl: policy.refresh(),
             },
         )?;
->>>>>>> b2ac779e
 
         let _ = self.data_client.set_union(request).await?.into_inner();
         Ok(())
@@ -1252,20 +1141,19 @@
         Ok(())
     }
 
-<<<<<<< HEAD
     fn expand_ttl_ms(&self, ttl: Option<Duration>) -> MomentoResult<u64> {
         let ttl = ttl.unwrap_or(self.item_default_ttl);
         utils::is_ttl_valid(ttl)?;
 
         Ok(ttl.as_millis().try_into().unwrap_or(i64::MAX as u64))
-=======
+    }
+    
     fn prep_request<R>(&self, cache_name: &str, request: R) -> MomentoResult<tonic::Request<R>> {
         utils::is_cache_name_valid(cache_name)?;
 
         let mut request = tonic::Request::new(request);
         request_meta_data(&mut request, cache_name)?;
         Ok(request)
->>>>>>> b2ac779e
     }
 }
 
