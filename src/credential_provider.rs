use crate::requests::{MomentoError, MomentoErrorCode};
use crate::MomentoResult;
use base64::Engine;
use jsonwebtoken::{decode, Algorithm, DecodingKey, Validation};
use serde::{Deserialize, Serialize};
use std::env;
use std::fmt::{Debug, Formatter};

#[derive(Debug, Serialize, Deserialize)]
struct JwtClaims {
    #[serde(rename = "sub")]
    subject: String,
    #[serde(rename = "c")]
    cache_endpoint: Option<String>,
    #[serde(rename = "cp")]
    control_endpoint: Option<String>,
}

#[derive(Serialize, Deserialize)]
struct V1Token {
    pub api_key: String,
    pub endpoint: String,
}

/// Provides information that the client needs in order to establish a connection to and
/// authenticate with the Momento service.
#[derive(Clone)]
pub struct CredentialProvider {
    pub(crate) auth_token: String,
    pub(crate) control_endpoint: String,
    pub(crate) cache_endpoint: String,
    pub(crate) token_endpoint: String,
}

impl CredentialProvider {
    /// Returns a Credential Provider using an API key stored in the specified
    /// environment variable
    ///
    /// # Arguments
    ///
    /// * `env_var_name` - Name of the environment variable to read token from
    /// # Examples
    ///
    /// ```
    /// # tokio_test::block_on(async {
    /// use momento::CredentialProvider;
    /// let credential_provider = CredentialProvider::from_env_var("MOMENTO_API_KEY")
    ///     .expect("MOMENTO_API_KEY must be set");
    /// # })
    /// ```
    ///
    pub fn from_env_var(env_var_name: impl Into<String>) -> MomentoResult<CredentialProvider> {
        let env_var_name = env_var_name.into();
        let token_to_process = match env::var(&env_var_name) {
            Ok(auth_token) => auth_token,
            Err(e) => {
                return Err(MomentoError {
                    message: format!("Env var {env_var_name} must be set"),
                    error_code: MomentoErrorCode::InvalidArgumentError,
                    inner_error: Some(crate::ErrorSource::Unknown(Box::new(e))),
                    details: None,
                });
            }
        };

        decode_auth_token(token_to_process)
    }

    /// Returns a Credential Provider from the provided API key
    ///
    /// # Arguments
    ///
    /// * `api_key` - Momento API key
    /// # Examples
    ///
    /// ```
    /// # use momento::MomentoResult;
    /// # fn main() -> () {
    /// # tokio_test::block_on(async {
    /// use momento::CredentialProvider;
    ///
    /// let api_key = "YOUR API KEY GOES HERE";
    /// let credential_provider = match(CredentialProvider::from_string(api_key)) {
    ///    Ok(credential_provider) => credential_provider,
    ///    Err(e) => {
    ///         println!("Error while creating credential provider: {}", e);
    ///         return // probably you will do something else here
    ///    }
    /// };
    /// # ()
    /// # })
    /// #
    /// # }
    /// ```
    pub fn from_string(auth_token: impl Into<String>) -> MomentoResult<CredentialProvider> {
        let auth_token = auth_token.into();
        let token_to_process = {
            if auth_token.is_empty() {
                return Err(MomentoError {
                    message: "Auth token string cannot be empty".into(),
                    error_code: MomentoErrorCode::InvalidArgumentError,
                    inner_error: None,
                    details: None,
                });
            };
            auth_token
        };

        decode_auth_token(token_to_process)
    }

    pub fn base_endpoint(mut self, endpoint: &str) -> CredentialProvider {
        self.control_endpoint = https_endpoint(get_control_endpoint(endpoint));
        self.cache_endpoint = https_endpoint(get_cache_endpoint(endpoint));
        self.token_endpoint = https_endpoint(get_token_endpoint(endpoint));
        self
    }
}

impl Debug for CredentialProvider {
    fn fmt(&self, f: &mut Formatter<'_>) -> std::fmt::Result {
        f.debug_struct("CredentialProvider")
            .field("auth_token", &"<redacted>")
            .field("cache_endpoint", &self.cache_endpoint)
            .field("control_endpoint", &self.control_endpoint)
            .finish()
    }
}

fn decode_auth_token(auth_token: String) -> MomentoResult<CredentialProvider> {
    match base64::engine::general_purpose::URL_SAFE.decode(&auth_token) {
        Ok(auth_token_bytes) => process_v1_token(auth_token_bytes),
        Err(_) => process_jwt_token(auth_token),
    }
}

fn process_v1_token(auth_token_bytes: Vec<u8>) -> MomentoResult<CredentialProvider> {
    let json: V1Token =
        serde_json::from_slice(&auth_token_bytes).map_err(|e| token_parsing_error(Box::new(e)))?;

    Ok(CredentialProvider {
        auth_token: json.api_key,
        cache_endpoint: https_endpoint(get_cache_endpoint(&json.endpoint)),
        control_endpoint: https_endpoint(get_control_endpoint(&json.endpoint)),
        token_endpoint: https_endpoint(get_token_endpoint(&json.endpoint)),
    })
}

fn process_jwt_token(auth_token: String) -> MomentoResult<CredentialProvider> {
    let key = DecodingKey::from_secret(b"");
    let mut validation = Validation::new(Algorithm::HS256);
    validation.required_spec_claims.clear();
    validation.required_spec_claims.insert("sub".to_string());

    validation.validate_exp = false;
    validation.insecure_disable_signature_validation();

    let token =
        decode(&auth_token, &key, &validation).map_err(|e| token_parsing_error(Box::new(e)))?;
    let token_claims: JwtClaims = token.claims;

    let cache_endpoint = token_claims.cache_endpoint
    .ok_or_else(|| MomentoError {
        message: "auth token is missing cache endpoint and endpoint override is missing. One or the other must be provided".into(),
        error_code: MomentoErrorCode::InvalidArgumentError,
        inner_error: None,
        details: None
    })?;
    let control_endpoint = token_claims.control_endpoint
    .ok_or_else(|| MomentoError {
        message: "auth token is missing control endpoint and endpoint override is missing. One or the other must be provided.".into(),
        error_code: MomentoErrorCode::InvalidArgumentError,
        inner_error: None,
        details: None
    })?;
    let token_endpoint = cache_endpoint.clone();

    Ok(CredentialProvider {
        auth_token,
        cache_endpoint: https_endpoint(cache_endpoint),
        control_endpoint: https_endpoint(control_endpoint),
        token_endpoint: https_endpoint(token_endpoint),
    })
}

fn get_cache_endpoint(endpoint: &str) -> String {
    format!("cache.{endpoint}")
}

fn get_control_endpoint(endpoint: &str) -> String {
    format!("control.{endpoint}")
}

fn get_token_endpoint(endpoint: &str) -> String {
    format!("token.{endpoint}")
}

fn https_endpoint(hostname: String) -> String {
    format!("https://{}", hostname)
}

fn token_parsing_error(e: Box<dyn std::error::Error + Send + Sync>) -> MomentoError {
    MomentoError {
        message: "Could not parse token. Please ensure a valid token was entered correctly.".into(),
        error_code: MomentoErrorCode::InvalidArgumentError,
        inner_error: Some(crate::ErrorSource::Unknown(e)),
        details: None,
    }
}

#[cfg(test)]
mod tests {
    use crate::{CredentialProvider, MomentoResult};
    use std::env;

    #[test]
    fn env_var() {
        let env_var_name = "TEST_ENV_VAR_CREDENTIAL_PROVIDER";
        let v1_token = "eyJlbmRwb2ludCI6Im1vbWVudG9fZW5kcG9pbnQiLCJhcGlfa2V5IjoiZXlKaGJHY2lPaUpJVXpJMU5pSjkuZXlKemRXSWlPaUowWlhOMElITjFZbXBsWTNRaUxDSjJaWElpT2pFc0luQWlPaUlpZlEuaGcyd01iV2Utd2VzUVZ0QTd3dUpjUlVMalJwaFhMUXdRVFZZZlFMM0w3YyJ9Cg==".to_string();
        env::set_var(env_var_name, v1_token);
        let credential_provider = CredentialProvider::from_env_var(env_var_name)
            .expect("should be able to build credential provider");
        env::remove_var(env_var_name);

        assert_eq!(
            "https://cache.momento_endpoint",
            credential_provider.cache_endpoint
        );
        assert_eq!(
            "https://control.momento_endpoint",
            credential_provider.control_endpoint
        );
        assert_eq!("eyJhbGciOiJIUzI1NiJ9.eyJzdWIiOiJ0ZXN0IHN1YmplY3QiLCJ2ZXIiOjEsInAiOiIifQ.hg2wMbWe-wesQVtA7wuJcRULjRphXLQwQTVYfQL3L7c", credential_provider.auth_token);
    }

    #[test]
    fn env_var_not_set() {
        let env_var_name = "TEST_ENV_VAR_CREDENTIAL_PROVIDER_NOT_SET";
<<<<<<< HEAD
        let _err_msg = format!("Env var {env_var_name} must be set");
        let e = CredentialProvider::from_env_var(env_var_name.to_string()).unwrap_err();
=======
        let _err_msg = format!("invalid argument: Env var {env_var_name} must be set");
        let e = CredentialProvider::from_env_var(env_var_name).unwrap_err();
>>>>>>> d5e136c9

        assert_eq!(e.to_string(), _err_msg);
    }

    #[test]
    fn env_var_empty_string() {
        let env_var_name = "TEST_ENV_VAR_CREDENTIAL_PROVIDER_EMPTY_STRING";
        env::set_var(env_var_name, "");
<<<<<<< HEAD
        let _err_msg = "Could not parse token. Please ensure a valid token was entered correctly.";
        let e = CredentialProvider::from_env_var(env_var_name.to_string()).unwrap_err();
=======
        let _err_msg = "client error: Could not parse token. Please ensure a valid token was entered correctly.";
        let e = CredentialProvider::from_env_var(env_var_name).unwrap_err();
>>>>>>> d5e136c9

        assert_eq!(e.to_string(), _err_msg);
    }

    #[test]
    fn valid_legacy_jwt() {
        // Token header
        // ------------
        // {
        //   "alg": "HS512"
        // }
        //
        // Token claims
        // ------------
        // {
        //   "c": "data plane endpoint",
        //   "cp": "control plane endpoint",
        //   "sub": "squirrel"
        // }
        let legacy_jwt = "eyJhbGciOiJIUzUxMiJ9.eyJzdWIiOiJzcXVpcnJlbCIsImNwIjoiY29udHJvbCBwbGFuZSBlbmRwb2ludCIsImMiOiJkYXRhIHBsYW5lIGVuZHBvaW50In0.zsTsEXFawetTCZI".to_owned();
        let credential_provider = CredentialProvider::from_string(legacy_jwt.clone())
            .expect("should be able to build credential provider");
        assert_eq!(
            credential_provider.cache_endpoint,
            "https://data plane endpoint"
        );
        assert_eq!(
            credential_provider.control_endpoint,
            "https://control plane endpoint"
        );
        assert_eq!(credential_provider.auth_token, legacy_jwt);
    }

    #[test]
    fn empty_token() {
<<<<<<< HEAD
        let e = CredentialProvider::from_string("".to_string()).unwrap_err();
        let _err_msg = "Auth token string cannot be empty".to_owned();
=======
        let e = CredentialProvider::from_string("").unwrap_err();
        let _err_msg = "invalid argument: Auth token string cannot be empty".to_owned();
>>>>>>> d5e136c9
        assert_eq!(e.to_string(), _err_msg);
    }

    #[test]
    fn invalid_token() {
        let e = CredentialProvider::from_string("wfheofhriugheifweif").unwrap_err();
        let _err_msg =
            "Could not parse token. Please ensure a valid token was entered correctly.".to_owned();
        assert_eq!(e.to_string(), _err_msg);
    }

    #[test]
    fn invalid_no_cache_claim_jwt_with_no_endpoint_override() {
        // Token header
        // ------------
        // {
        //   "typ": "JWT",
        //   "alg": "HS256"
        // }
        //
        // Token claims
        // ------------
        // {
        //   "iat": 1516239022,
        //   "name": "John Doe",
        //   "sub": "abcd"
        // }
        let auth_token = "eyJhbGciOiJIUzI1NiIsInR5cCI6IkpXVCJ9.eyJzdWIiOiJhYmNkIiwibmFtZSI6IkpvaG4gRG9lIiwiaWF0IjoxNTE2MjM5MDIyfQ.PTgxba";
        let e = CredentialProvider::from_string(auth_token).unwrap_err();
        let _err_msg =
            "auth token is missing cache endpoint and endpoint override is missing. One or the other must be provided".to_string();
        assert_eq!(e.to_string(), _err_msg);
    }

    #[test]
    fn valid_v1_token() {
        let v1_token = "eyJlbmRwb2ludCI6Im1vbWVudG9fZW5kcG9pbnQiLCJhcGlfa2V5IjoiZXlKaGJHY2lPaUpJVXpJMU5pSjkuZXlKemRXSWlPaUowWlhOMElITjFZbXBsWTNRaUxDSjJaWElpT2pFc0luQWlPaUlpZlEuaGcyd01iV2Utd2VzUVZ0QTd3dUpjUlVMalJwaFhMUXdRVFZZZlFMM0w3YyJ9Cg==".to_string();

        let credential_provider =
            CredentialProvider::from_string(v1_token).expect("failed to parse token");
        assert_eq!(
            "https://control.momento_endpoint",
            credential_provider.control_endpoint
        );
        assert_eq!(
            "https://cache.momento_endpoint",
            credential_provider.cache_endpoint
        );
        assert_eq!("eyJhbGciOiJIUzI1NiJ9.eyJzdWIiOiJ0ZXN0IHN1YmplY3QiLCJ2ZXIiOjEsInAiOiIifQ.hg2wMbWe-wesQVtA7wuJcRULjRphXLQwQTVYfQL3L7c", credential_provider.auth_token);
    }

    #[test]
    fn v1_token_with_base_endpoint_override() -> MomentoResult<()> {
        let v1_token = "eyJlbmRwb2ludCI6Im1vbWVudG9fZW5kcG9pbnQiLCJhcGlfa2V5IjoiZXlKaGJHY2lPaUpJVXpJMU5pSjkuZXlKemRXSWlPaUowWlhOMElITjFZbXBsWTNRaUxDSjJaWElpT2pFc0luQWlPaUlpZlEuaGcyd01iV2Utd2VzUVZ0QTd3dUpjUlVMalJwaFhMUXdRVFZZZlFMM0w3YyJ9Cg==".to_string();

        let credential_provider =
            CredentialProvider::from_string(v1_token)?.base_endpoint("foo.com");
        assert_eq!("https://cache.foo.com", credential_provider.cache_endpoint);
        assert_eq!(
            "https://control.foo.com",
            credential_provider.control_endpoint
        );
        assert_eq!("https://token.foo.com", credential_provider.token_endpoint);
        assert_eq!("eyJhbGciOiJIUzI1NiJ9.eyJzdWIiOiJ0ZXN0IHN1YmplY3QiLCJ2ZXIiOjEsInAiOiIifQ.hg2wMbWe-wesQVtA7wuJcRULjRphXLQwQTVYfQL3L7c", credential_provider.auth_token);

        Ok(())
    }

    #[test]
    fn invalid_v1_token_json() {
        let auth_token = "eyJmb28iOiJiYXIifQo=";
        let e = CredentialProvider::from_string(auth_token).unwrap_err();
        let _err_msg =
            "Could not parse token. Please ensure a valid token was entered correctly.".to_string();
        assert_eq!(e.to_string(), _err_msg);
    }
}<|MERGE_RESOLUTION|>--- conflicted
+++ resolved
@@ -236,13 +236,8 @@
     #[test]
     fn env_var_not_set() {
         let env_var_name = "TEST_ENV_VAR_CREDENTIAL_PROVIDER_NOT_SET";
-<<<<<<< HEAD
         let _err_msg = format!("Env var {env_var_name} must be set");
-        let e = CredentialProvider::from_env_var(env_var_name.to_string()).unwrap_err();
-=======
-        let _err_msg = format!("invalid argument: Env var {env_var_name} must be set");
         let e = CredentialProvider::from_env_var(env_var_name).unwrap_err();
->>>>>>> d5e136c9
 
         assert_eq!(e.to_string(), _err_msg);
     }
@@ -251,13 +246,8 @@
     fn env_var_empty_string() {
         let env_var_name = "TEST_ENV_VAR_CREDENTIAL_PROVIDER_EMPTY_STRING";
         env::set_var(env_var_name, "");
-<<<<<<< HEAD
         let _err_msg = "Could not parse token. Please ensure a valid token was entered correctly.";
-        let e = CredentialProvider::from_env_var(env_var_name.to_string()).unwrap_err();
-=======
-        let _err_msg = "client error: Could not parse token. Please ensure a valid token was entered correctly.";
         let e = CredentialProvider::from_env_var(env_var_name).unwrap_err();
->>>>>>> d5e136c9
 
         assert_eq!(e.to_string(), _err_msg);
     }
@@ -293,13 +283,8 @@
 
     #[test]
     fn empty_token() {
-<<<<<<< HEAD
-        let e = CredentialProvider::from_string("".to_string()).unwrap_err();
+        let e = CredentialProvider::from_string("").unwrap_err();
         let _err_msg = "Auth token string cannot be empty".to_owned();
-=======
-        let e = CredentialProvider::from_string("").unwrap_err();
-        let _err_msg = "invalid argument: Auth token string cannot be empty".to_owned();
->>>>>>> d5e136c9
         assert_eq!(e.to_string(), _err_msg);
     }
 
