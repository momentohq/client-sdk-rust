<<<<<<< HEAD
use crate::credential_provider::AuthTokenSource::{EnvironmentVariable, LiteralToken};
use crate::response::{MomentoErrorCode, SdkError};
=======
>>>>>>> 83b5ef4d
use crate::{MomentoError, MomentoResult};
use base64::Engine;
use jsonwebtoken::{decode, Algorithm, DecodingKey, Validation};
use serde::{Deserialize, Serialize};
use std::env;
use std::fmt::{Debug, Formatter};

#[derive(Debug, Serialize, Deserialize)]
struct JwtClaims {
    #[serde(rename = "sub")]
    subject: String,
    #[serde(rename = "c")]
    cache_endpoint: Option<String>,
    #[serde(rename = "cp")]
    control_endpoint: Option<String>,
}

#[derive(Serialize, Deserialize)]
struct V1Token {
    pub api_key: String,
    pub endpoint: String,
}

/// Provides information that the client needs in order to establish a connection to and
/// authenticate with the Momento service.
#[derive(Clone)]
pub struct CredentialProvider {
    pub(crate) auth_token: String,
    pub(crate) control_endpoint: String,
    pub(crate) cache_endpoint: String,
    pub(crate) token_endpoint: String,
}

impl CredentialProvider {
    /// Returns a Credential Provider using an API key stored in the specified
    /// environment variable
    ///
    /// # Arguments
    ///
    /// * `env_var_name` - Name of the environment variable to read token from
    /// # Examples
    ///
    /// ```
    /// # tokio_test::block_on(async {
    /// use momento::CredentialProvider;
    /// let credential_provider = CredentialProvider::from_env_var("MOMENTO_API_KEY".to_string())
    ///     .expect("MOMENTO_API_KEY must be set");
    /// # })
    /// ```
    ///
    pub fn from_env_var(env_var_name: String) -> MomentoResult<CredentialProvider> {
        let token_to_process = match env::var(&env_var_name) {
            Ok(auth_token) => auth_token,
            Err(e) => {
                return Err(MomentoError::InvalidArgument {
                    description: format!("Env var {env_var_name} must be set").into(),
                    source: Some(crate::ErrorSource::Unknown(Box::new(e))),
                })
            }
        };

        decode_auth_token(token_to_process)
    }

    /// Returns a Credential Provider from the provided API key
    ///
    /// # Arguments
    ///
    /// * `api_key` - Momento API key
    /// # Examples
    ///
    /// ```
    /// # use momento::MomentoResult;
    /// # fn main() -> () {
    /// # tokio_test::block_on(async {
    /// use momento::CredentialProvider;
    ///
    /// let api_key = "YOUR API KEY GOES HERE";
    /// let credential_provider = match(CredentialProvider::from_string(api_key.to_string())) {
    ///    Ok(credential_provider) => credential_provider,
    ///    Err(e) => {
    ///         println!("Error while creating credential provider: {}", e);
    ///         return // probably you will do something else here
    ///    }
    /// };
    ///
    /// # ()
    /// # })
    /// #
    /// }
    /// ```
    pub fn from_string(auth_token: String) -> MomentoResult<CredentialProvider> {
        let token_to_process = {
            if auth_token.is_empty() {
                return Err(MomentoError::InvalidArgument {
                    description: "Auth token string cannot be empty".into(),
                    source: None,
                });
            };
            auth_token
        };

        decode_auth_token(token_to_process)
    }

    pub fn base_endpoint(mut self, endpoint: &str) -> CredentialProvider {
        self.control_endpoint = https_endpoint(get_control_endpoint(endpoint));
        self.cache_endpoint = https_endpoint(get_cache_endpoint(endpoint));
        self.token_endpoint = https_endpoint(get_token_endpoint(endpoint));
        self
    }
}

impl Debug for CredentialProvider {
    fn fmt(&self, f: &mut Formatter<'_>) -> std::fmt::Result {
        f.debug_struct("CredentialProvider")
            .field("auth_token", &"<redacted>")
            .field("cache_endpoint", &self.cache_endpoint)
            .field("control_endpoint", &self.control_endpoint)
            .finish()
    }
}

fn decode_auth_token(auth_token: String) -> MomentoResult<CredentialProvider> {
    match base64::engine::general_purpose::URL_SAFE.decode(&auth_token) {
        Ok(auth_token_bytes) => process_v1_token(auth_token_bytes),
        Err(_) => process_jwt_token(auth_token),
    }
}

fn process_v1_token(auth_token_bytes: Vec<u8>) -> MomentoResult<CredentialProvider> {
    let json: V1Token =
        serde_json::from_slice(&auth_token_bytes).map_err(|e| token_parsing_error(Box::new(e)))?;

<<<<<<< HEAD
impl CredentialProviderBuilder {
    fn from_environment_variable(env_var_name: String) -> Self {
        CredentialProviderBuilder {
            auth_token_source: EnvironmentVariable(env_var_name),
            cache_endpoint_override: None,
            control_endpoint_override: None,
        }
    }

    fn from_string(auth_token: String) -> Self {
        CredentialProviderBuilder {
            auth_token_source: LiteralToken(auth_token),
            cache_endpoint_override: None,
            control_endpoint_override: None,
        }
    }

    // /// Override the data plane endpoint
    // /// # Arguments
    // ///
    // /// * `cache_endpoint_override` - The host which the Momento client will connect to for Momento data plane operations
    // ///
    // /// # Examples
    // /// ```
    // /// # tokio_test::block_on(async {
    // ///     use momento::CredentialProviderBuilder;
    // ///     let credential_provider = CredentialProviderBuilder::from_environment_variable("MOMENTO_API_KEY".to_string())
    // ///         .with_cache_endpoint("my_cache_endpoint.com".to_string())
    // ///         .build()
    // ///         .expect("MOMENTO_API_KEY must be set");
    // ///      assert_eq!("https://my_cache_endpoint.com", credential_provider.cache_endpoint);
    // /// # })
    // /// ```
    // ///
    // fn with_cache_endpoint(mut self, cache_endpoint_override: String) -> Self {
    //     self.cache_endpoint_override = Some(cache_endpoint_override);
    //     self
    // }

    // /// Override the control plane endpoint
    // /// # Arguments
    // ///
    // /// * `control_endpoint_override` - The host which the Momento client will connect to for Momento control plane operations
    // ///
    // /// # Examples
    // /// ```
    // /// # tokio_test::block_on(async {
    // ///     use momento::CredentialProviderBuilder;
    // ///     let credential_provider = CredentialProviderBuilder::from_environment_variable("MOMENTO_API_KEY".to_string())
    // ///         .with_control_endpoint("my_control_endpoint.com".to_string())
    // ///         .build()
    // ///         .expect("MOMENTO_API_KEY must be set");
    // ///      assert_eq!("https://my_control_endpoint.com", credential_provider.control_endpoint);
    // /// # })
    // /// ```
    // ///
    // fn with_control_endpoint(mut self, control_endpoint_override: String) -> Self {
    //     self.control_endpoint_override = Some(control_endpoint_override);
    //     self
    // }

    // /// Override both control plane and data plane endpoints
    // /// # Arguments
    // ///
    // /// * `endpoint_override` - The host which will be used to build control and data plane endpoints by prepending `control` and `cache` subdomains.
    // ///
    // /// # Examples
    // /// ```
    // /// # tokio_test::block_on(async {
    // ///     use momento::CredentialProviderBuilder;
    // ///     let credential_provider = CredentialProviderBuilder::from_environment_variable("MOMENTO_API_KEY".to_string())
    // ///         .with_momento_endpoint("my_endpoint.com".to_string())
    // ///         .build()
    // ///         .expect("MOMENTO_API_KEY must be set");
    // ///      assert_eq!("https://cache.my_endpoint.com", credential_provider.cache_endpoint);
    // ///      assert_eq!("https://control.my_endpoint.com", credential_provider.control_endpoint);
    // /// # })
    // /// ```
    // ///
    // fn with_momento_endpoint(mut self, endpoint_override: String) -> Self {
    //     self.cache_endpoint_override = Some(CredentialProviderBuilder::get_cache_endpoint(
    //         &endpoint_override,
    //     ));
    //     self.control_endpoint_override = Some(CredentialProviderBuilder::get_control_endpoint(
    //         &endpoint_override,
    //     ));
    //     self
    // }

    fn build(self) -> MomentoResult<CredentialProvider> {
        let token_to_process = match self.auth_token_source {
            EnvironmentVariable(env_var_name) => match env::var(&env_var_name) {
                Ok(auth_token) => auth_token,
                Err(e) => {
                    return Err(MomentoError::InvalidArgument(SdkError {
                        message: format!("Env var {env_var_name} must be set").into(),
                        error_code: MomentoErrorCode::InvalidArgumentError,
                        inner_exception: Some(crate::ErrorSource::Unknown(Box::new(e))),
                        details: None,
                    }));
                }
            },
            LiteralToken(auth_token_string) => {
                if auth_token_string.is_empty() {
                    return Err(MomentoError::InvalidArgument(SdkError {
                        message: "Auth token string cannot be empty".into(),
                        error_code: MomentoErrorCode::InvalidArgumentError,
                        inner_exception: None,
                        details: None,
                    }));
                }
                auth_token_string
            }
        };

        CredentialProviderBuilder::decode_auth_token(
            token_to_process,
            self.cache_endpoint_override,
            self.control_endpoint_override,
        )
    }
=======
    Ok(CredentialProvider {
        auth_token: json.api_key,
        cache_endpoint: https_endpoint(get_cache_endpoint(&json.endpoint)),
        control_endpoint: https_endpoint(get_control_endpoint(&json.endpoint)),
        token_endpoint: https_endpoint(get_token_endpoint(&json.endpoint)),
    })
}
>>>>>>> 83b5ef4d

fn process_jwt_token(auth_token: String) -> MomentoResult<CredentialProvider> {
    let key = DecodingKey::from_secret(b"");
    let mut validation = Validation::new(Algorithm::HS256);
    validation.required_spec_claims.clear();
    validation.required_spec_claims.insert("sub".to_string());

    validation.validate_exp = false;
    validation.insecure_disable_signature_validation();

    let token =
        decode(&auth_token, &key, &validation).map_err(|e| token_parsing_error(Box::new(e)))?;
    let token_claims: JwtClaims = token.claims;

<<<<<<< HEAD
    fn process_jwt_token(
        auth_token: String,
        cache_endpoint_override: Option<String>,
        control_endpoint_override: Option<String>,
    ) -> MomentoResult<CredentialProvider> {
        let key = DecodingKey::from_secret(b"");
        let mut validation = Validation::new(Algorithm::HS256);
        validation.required_spec_claims.clear();
        validation.required_spec_claims.insert("sub".to_string());

        validation.validate_exp = false;
        validation.insecure_disable_signature_validation();

        let token =
            decode(&auth_token, &key, &validation).map_err(|e| token_parsing_error(Box::new(e)))?;
        let token_claims: JwtClaims = token.claims;

        // If endpoint override is present then that always takes precedence over the c and cp
        // claims in the JWT
        // If endpoint override is not provided, then `c` and `cp` claims must be present.
        let cache_endpoint = cache_endpoint_override
            .or(token_claims.cache_endpoint)
            .ok_or_else(|| MomentoError::InvalidArgument(SdkError {
                message: "auth token is missing cache endpoint and endpoint override is missing. One or the other must be provided".into(),
                error_code: MomentoErrorCode::InvalidArgumentError,
                inner_exception: None,
                details: None
            }));

        let control_endpoint = control_endpoint_override
            .or(token_claims.control_endpoint)
            .ok_or_else(|| MomentoError::InvalidArgument(SdkError {
                message: "auth token is missing control endpoint and endpoint override is missing. One or the other must be provided.".into(),
                error_code: MomentoErrorCode::InvalidArgumentError,
                inner_exception: None,
                details: None
            }));
        Ok(CredentialProvider {
            auth_token,
            cache_endpoint: CredentialProviderBuilder::https_endpoint(cache_endpoint?),
            control_endpoint: CredentialProviderBuilder::https_endpoint(control_endpoint?),
        })
    }
=======
    let cache_endpoint = token_claims.cache_endpoint
            .ok_or_else(|| MomentoError::InvalidArgument {
                description: "auth token is missing cache endpoint and endpoint override is missing. One or the other must be provided".into(),
                source: None,
            })?;
    let control_endpoint = token_claims.control_endpoint
            .ok_or_else(|| MomentoError::InvalidArgument {
                description: "auth token is missing control endpoint and endpoint override is missing. One or the other must be provided.".into(),
                source: None,
            })?;
    let token_endpoint = cache_endpoint.clone();

    Ok(CredentialProvider {
        auth_token,
        cache_endpoint: https_endpoint(cache_endpoint),
        control_endpoint: https_endpoint(control_endpoint),
        token_endpoint: https_endpoint(token_endpoint),
    })
}
>>>>>>> 83b5ef4d

fn get_cache_endpoint(endpoint: &str) -> String {
    format!("cache.{endpoint}")
}

fn get_control_endpoint(endpoint: &str) -> String {
    format!("control.{endpoint}")
}

fn get_token_endpoint(endpoint: &str) -> String {
    format!("token.{endpoint}")
}

fn https_endpoint(hostname: String) -> String {
    format!("https://{}", hostname)
}

fn token_parsing_error(e: Box<dyn std::error::Error + Send + Sync>) -> MomentoError {
    MomentoError::ClientSdkError(SdkError {
        message: "Could not parse token. Please ensure a valid token was entered correctly.".into(),
        error_code: MomentoErrorCode::InvalidArgumentError,
        inner_exception: Some(crate::ErrorSource::Unknown(e)),
        details: None,
    })
}

#[cfg(test)]
mod tests {
    use crate::{CredentialProvider, MomentoResult};
    use std::env;

    #[test]
    fn env_var() {
        let env_var_name = "TEST_ENV_VAR_CREDENTIAL_PROVIDER";
        let v1_token = "eyJlbmRwb2ludCI6Im1vbWVudG9fZW5kcG9pbnQiLCJhcGlfa2V5IjoiZXlKaGJHY2lPaUpJVXpJMU5pSjkuZXlKemRXSWlPaUowWlhOMElITjFZbXBsWTNRaUxDSjJaWElpT2pFc0luQWlPaUlpZlEuaGcyd01iV2Utd2VzUVZ0QTd3dUpjUlVMalJwaFhMUXdRVFZZZlFMM0w3YyJ9Cg==".to_string();
        env::set_var(env_var_name, v1_token);
        let credential_provider = CredentialProvider::from_env_var(env_var_name.to_string())
            .expect("should be able to build credential provider");
        env::remove_var(env_var_name);

        assert_eq!(
            "https://cache.momento_endpoint",
            credential_provider.cache_endpoint
        );
        assert_eq!(
            "https://control.momento_endpoint",
            credential_provider.control_endpoint
        );
        assert_eq!("eyJhbGciOiJIUzI1NiJ9.eyJzdWIiOiJ0ZXN0IHN1YmplY3QiLCJ2ZXIiOjEsInAiOiIifQ.hg2wMbWe-wesQVtA7wuJcRULjRphXLQwQTVYfQL3L7c", credential_provider.auth_token);
    }

    #[test]
    fn env_var_not_set() {
        let env_var_name = "TEST_ENV_VAR_CREDENTIAL_PROVIDER_NOT_SET";
<<<<<<< HEAD
        let _err_msg = format!("InvalidArgument: Env var {env_var_name} must be set");
        let e = CredentialProviderBuilder::from_environment_variable(env_var_name.to_string())
            .build()
            .unwrap_err();
=======
        let _err_msg = format!("invalid argument: Env var {env_var_name} must be set");
        let e = CredentialProvider::from_env_var(env_var_name.to_string()).unwrap_err();
>>>>>>> 83b5ef4d

        assert_eq!(e.to_string(), _err_msg);
    }

    #[test]
    fn env_var_empty_string() {
        let env_var_name = "TEST_ENV_VAR_CREDENTIAL_PROVIDER_EMPTY_STRING";
        env::set_var(env_var_name, "");
<<<<<<< HEAD
        let _err_msg = "ClientSdkError: Could not parse token. Please ensure a valid token was entered correctly.";
        let e = CredentialProviderBuilder::from_environment_variable(env_var_name.to_string())
            .build()
            .unwrap_err();
=======
        let _err_msg = "client error: Could not parse token. Please ensure a valid token was entered correctly.";
        let e = CredentialProvider::from_env_var(env_var_name.to_string()).unwrap_err();
>>>>>>> 83b5ef4d

        assert_eq!(e.to_string(), _err_msg);
    }

    #[test]
    fn valid_legacy_jwt() {
        // Token header
        // ------------
        // {
        //   "alg": "HS512"
        // }
        //
        // Token claims
        // ------------
        // {
        //   "c": "data plane endpoint",
        //   "cp": "control plane endpoint",
        //   "sub": "squirrel"
        // }
        let legacy_jwt = "eyJhbGciOiJIUzUxMiJ9.eyJzdWIiOiJzcXVpcnJlbCIsImNwIjoiY29udHJvbCBwbGFuZSBlbmRwb2ludCIsImMiOiJkYXRhIHBsYW5lIGVuZHBvaW50In0.zsTsEXFawetTCZI".to_owned();
        let credential_provider = CredentialProvider::from_string(legacy_jwt.clone())
            .expect("should be able to build credential provider");
        assert_eq!(
            credential_provider.cache_endpoint,
            "https://data plane endpoint"
        );
        assert_eq!(
            credential_provider.control_endpoint,
            "https://control plane endpoint"
        );
        assert_eq!(credential_provider.auth_token, legacy_jwt);
    }

    #[test]
    fn empty_token() {
<<<<<<< HEAD
        let e = CredentialProviderBuilder::from_string("".to_string())
            .build()
            .unwrap_err();
        let _err_msg = "InvalidArgument: Auth token string cannot be empty".to_owned();
=======
        let e = CredentialProvider::from_string("".to_string()).unwrap_err();
        let _err_msg = "invalid argument: Auth token string cannot be empty".to_owned();
>>>>>>> 83b5ef4d
        assert_eq!(e.to_string(), _err_msg);
    }

    #[test]
    fn invalid_token() {
        let e = CredentialProvider::from_string("wfheofhriugheifweif".to_string()).unwrap_err();
        let _err_msg =
            "ClientSdkError: Could not parse token. Please ensure a valid token was entered correctly.".to_owned();
        assert_eq!(e.to_string(), _err_msg);
    }

    #[test]
    fn invalid_no_cache_claim_jwt_with_no_endpoint_override() {
        // Token header
        // ------------
        // {
        //   "typ": "JWT",
        //   "alg": "HS256"
        // }
        //
        // Token claims
        // ------------
        // {
        //   "iat": 1516239022,
        //   "name": "John Doe",
        //   "sub": "abcd"
        // }
        let auth_token = "eyJhbGciOiJIUzI1NiIsInR5cCI6IkpXVCJ9.eyJzdWIiOiJhYmNkIiwibmFtZSI6IkpvaG4gRG9lIiwiaWF0IjoxNTE2MjM5MDIyfQ.PTgxba";
        let e = CredentialProvider::from_string(auth_token.to_string()).unwrap_err();
        let _err_msg =
            "InvalidArgument: auth token is missing cache endpoint and endpoint override is missing. One or the other must be provided".to_string();
        assert_eq!(e.to_string(), _err_msg);
    }

    #[test]
    fn valid_v1_token() {
        let v1_token = "eyJlbmRwb2ludCI6Im1vbWVudG9fZW5kcG9pbnQiLCJhcGlfa2V5IjoiZXlKaGJHY2lPaUpJVXpJMU5pSjkuZXlKemRXSWlPaUowWlhOMElITjFZbXBsWTNRaUxDSjJaWElpT2pFc0luQWlPaUlpZlEuaGcyd01iV2Utd2VzUVZ0QTd3dUpjUlVMalJwaFhMUXdRVFZZZlFMM0w3YyJ9Cg==".to_string();

        let credential_provider =
            CredentialProvider::from_string(v1_token).expect("failed to parse token");
        assert_eq!(
            "https://control.momento_endpoint",
            credential_provider.control_endpoint
        );
        assert_eq!(
            "https://cache.momento_endpoint",
            credential_provider.cache_endpoint
        );
        assert_eq!("eyJhbGciOiJIUzI1NiJ9.eyJzdWIiOiJ0ZXN0IHN1YmplY3QiLCJ2ZXIiOjEsInAiOiIifQ.hg2wMbWe-wesQVtA7wuJcRULjRphXLQwQTVYfQL3L7c", credential_provider.auth_token);
    }

    #[test]
    fn v1_token_with_base_endpoint_override() -> MomentoResult<()> {
        let v1_token = "eyJlbmRwb2ludCI6Im1vbWVudG9fZW5kcG9pbnQiLCJhcGlfa2V5IjoiZXlKaGJHY2lPaUpJVXpJMU5pSjkuZXlKemRXSWlPaUowWlhOMElITjFZbXBsWTNRaUxDSjJaWElpT2pFc0luQWlPaUlpZlEuaGcyd01iV2Utd2VzUVZ0QTd3dUpjUlVMalJwaFhMUXdRVFZZZlFMM0w3YyJ9Cg==".to_string();

        let credential_provider =
            CredentialProvider::from_string(v1_token)?.base_endpoint("foo.com");
        assert_eq!("https://cache.foo.com", credential_provider.cache_endpoint);
        assert_eq!(
            "https://control.foo.com",
            credential_provider.control_endpoint
        );
        assert_eq!("https://token.foo.com", credential_provider.token_endpoint);
        assert_eq!("eyJhbGciOiJIUzI1NiJ9.eyJzdWIiOiJ0ZXN0IHN1YmplY3QiLCJ2ZXIiOjEsInAiOiIifQ.hg2wMbWe-wesQVtA7wuJcRULjRphXLQwQTVYfQL3L7c", credential_provider.auth_token);

        Ok(())
    }

    #[test]
    fn invalid_v1_token_json() {
        let auth_token = "eyJmb28iOiJiYXIifQo=";
        let e = CredentialProvider::from_string(auth_token.to_string()).unwrap_err();
        let _err_msg =
            "ClientSdkError: Could not parse token. Please ensure a valid token was entered correctly.".to_string();
        assert_eq!(e.to_string(), _err_msg);
    }
}<|MERGE_RESOLUTION|>--- conflicted
+++ resolved
@@ -1,8 +1,4 @@
-<<<<<<< HEAD
-use crate::credential_provider::AuthTokenSource::{EnvironmentVariable, LiteralToken};
 use crate::response::{MomentoErrorCode, SdkError};
-=======
->>>>>>> 83b5ef4d
 use crate::{MomentoError, MomentoResult};
 use base64::Engine;
 use jsonwebtoken::{decode, Algorithm, DecodingKey, Validation};
@@ -57,10 +53,12 @@
         let token_to_process = match env::var(&env_var_name) {
             Ok(auth_token) => auth_token,
             Err(e) => {
-                return Err(MomentoError::InvalidArgument {
-                    description: format!("Env var {env_var_name} must be set").into(),
-                    source: Some(crate::ErrorSource::Unknown(Box::new(e))),
-                })
+                return Err(MomentoError::InvalidArgument(SdkError {
+                    message: format!("Env var {env_var_name} must be set").into(),
+                    error_code: MomentoErrorCode::InvalidArgumentError,
+                    inner_exception: Some(crate::ErrorSource::Unknown(Box::new(e))),
+                    details: None,
+                }));
             }
         };
 
@@ -97,10 +95,12 @@
     pub fn from_string(auth_token: String) -> MomentoResult<CredentialProvider> {
         let token_to_process = {
             if auth_token.is_empty() {
-                return Err(MomentoError::InvalidArgument {
-                    description: "Auth token string cannot be empty".into(),
-                    source: None,
-                });
+                return Err(MomentoError::InvalidArgument(SdkError {
+                    message: "Auth token string cannot be empty".into(),
+                    error_code: MomentoErrorCode::InvalidArgumentError,
+                    inner_exception: None,
+                    details: None,
+                }));
             };
             auth_token
         };
@@ -137,129 +137,6 @@
     let json: V1Token =
         serde_json::from_slice(&auth_token_bytes).map_err(|e| token_parsing_error(Box::new(e)))?;
 
-<<<<<<< HEAD
-impl CredentialProviderBuilder {
-    fn from_environment_variable(env_var_name: String) -> Self {
-        CredentialProviderBuilder {
-            auth_token_source: EnvironmentVariable(env_var_name),
-            cache_endpoint_override: None,
-            control_endpoint_override: None,
-        }
-    }
-
-    fn from_string(auth_token: String) -> Self {
-        CredentialProviderBuilder {
-            auth_token_source: LiteralToken(auth_token),
-            cache_endpoint_override: None,
-            control_endpoint_override: None,
-        }
-    }
-
-    // /// Override the data plane endpoint
-    // /// # Arguments
-    // ///
-    // /// * `cache_endpoint_override` - The host which the Momento client will connect to for Momento data plane operations
-    // ///
-    // /// # Examples
-    // /// ```
-    // /// # tokio_test::block_on(async {
-    // ///     use momento::CredentialProviderBuilder;
-    // ///     let credential_provider = CredentialProviderBuilder::from_environment_variable("MOMENTO_API_KEY".to_string())
-    // ///         .with_cache_endpoint("my_cache_endpoint.com".to_string())
-    // ///         .build()
-    // ///         .expect("MOMENTO_API_KEY must be set");
-    // ///      assert_eq!("https://my_cache_endpoint.com", credential_provider.cache_endpoint);
-    // /// # })
-    // /// ```
-    // ///
-    // fn with_cache_endpoint(mut self, cache_endpoint_override: String) -> Self {
-    //     self.cache_endpoint_override = Some(cache_endpoint_override);
-    //     self
-    // }
-
-    // /// Override the control plane endpoint
-    // /// # Arguments
-    // ///
-    // /// * `control_endpoint_override` - The host which the Momento client will connect to for Momento control plane operations
-    // ///
-    // /// # Examples
-    // /// ```
-    // /// # tokio_test::block_on(async {
-    // ///     use momento::CredentialProviderBuilder;
-    // ///     let credential_provider = CredentialProviderBuilder::from_environment_variable("MOMENTO_API_KEY".to_string())
-    // ///         .with_control_endpoint("my_control_endpoint.com".to_string())
-    // ///         .build()
-    // ///         .expect("MOMENTO_API_KEY must be set");
-    // ///      assert_eq!("https://my_control_endpoint.com", credential_provider.control_endpoint);
-    // /// # })
-    // /// ```
-    // ///
-    // fn with_control_endpoint(mut self, control_endpoint_override: String) -> Self {
-    //     self.control_endpoint_override = Some(control_endpoint_override);
-    //     self
-    // }
-
-    // /// Override both control plane and data plane endpoints
-    // /// # Arguments
-    // ///
-    // /// * `endpoint_override` - The host which will be used to build control and data plane endpoints by prepending `control` and `cache` subdomains.
-    // ///
-    // /// # Examples
-    // /// ```
-    // /// # tokio_test::block_on(async {
-    // ///     use momento::CredentialProviderBuilder;
-    // ///     let credential_provider = CredentialProviderBuilder::from_environment_variable("MOMENTO_API_KEY".to_string())
-    // ///         .with_momento_endpoint("my_endpoint.com".to_string())
-    // ///         .build()
-    // ///         .expect("MOMENTO_API_KEY must be set");
-    // ///      assert_eq!("https://cache.my_endpoint.com", credential_provider.cache_endpoint);
-    // ///      assert_eq!("https://control.my_endpoint.com", credential_provider.control_endpoint);
-    // /// # })
-    // /// ```
-    // ///
-    // fn with_momento_endpoint(mut self, endpoint_override: String) -> Self {
-    //     self.cache_endpoint_override = Some(CredentialProviderBuilder::get_cache_endpoint(
-    //         &endpoint_override,
-    //     ));
-    //     self.control_endpoint_override = Some(CredentialProviderBuilder::get_control_endpoint(
-    //         &endpoint_override,
-    //     ));
-    //     self
-    // }
-
-    fn build(self) -> MomentoResult<CredentialProvider> {
-        let token_to_process = match self.auth_token_source {
-            EnvironmentVariable(env_var_name) => match env::var(&env_var_name) {
-                Ok(auth_token) => auth_token,
-                Err(e) => {
-                    return Err(MomentoError::InvalidArgument(SdkError {
-                        message: format!("Env var {env_var_name} must be set").into(),
-                        error_code: MomentoErrorCode::InvalidArgumentError,
-                        inner_exception: Some(crate::ErrorSource::Unknown(Box::new(e))),
-                        details: None,
-                    }));
-                }
-            },
-            LiteralToken(auth_token_string) => {
-                if auth_token_string.is_empty() {
-                    return Err(MomentoError::InvalidArgument(SdkError {
-                        message: "Auth token string cannot be empty".into(),
-                        error_code: MomentoErrorCode::InvalidArgumentError,
-                        inner_exception: None,
-                        details: None,
-                    }));
-                }
-                auth_token_string
-            }
-        };
-
-        CredentialProviderBuilder::decode_auth_token(
-            token_to_process,
-            self.cache_endpoint_override,
-            self.control_endpoint_override,
-        )
-    }
-=======
     Ok(CredentialProvider {
         auth_token: json.api_key,
         cache_endpoint: https_endpoint(get_cache_endpoint(&json.endpoint)),
@@ -267,7 +144,6 @@
         token_endpoint: https_endpoint(get_token_endpoint(&json.endpoint)),
     })
 }
->>>>>>> 83b5ef4d
 
 fn process_jwt_token(auth_token: String) -> MomentoResult<CredentialProvider> {
     let key = DecodingKey::from_secret(b"");
@@ -282,61 +158,20 @@
         decode(&auth_token, &key, &validation).map_err(|e| token_parsing_error(Box::new(e)))?;
     let token_claims: JwtClaims = token.claims;
 
-<<<<<<< HEAD
-    fn process_jwt_token(
-        auth_token: String,
-        cache_endpoint_override: Option<String>,
-        control_endpoint_override: Option<String>,
-    ) -> MomentoResult<CredentialProvider> {
-        let key = DecodingKey::from_secret(b"");
-        let mut validation = Validation::new(Algorithm::HS256);
-        validation.required_spec_claims.clear();
-        validation.required_spec_claims.insert("sub".to_string());
-
-        validation.validate_exp = false;
-        validation.insecure_disable_signature_validation();
-
-        let token =
-            decode(&auth_token, &key, &validation).map_err(|e| token_parsing_error(Box::new(e)))?;
-        let token_claims: JwtClaims = token.claims;
-
-        // If endpoint override is present then that always takes precedence over the c and cp
-        // claims in the JWT
-        // If endpoint override is not provided, then `c` and `cp` claims must be present.
-        let cache_endpoint = cache_endpoint_override
-            .or(token_claims.cache_endpoint)
-            .ok_or_else(|| MomentoError::InvalidArgument(SdkError {
-                message: "auth token is missing cache endpoint and endpoint override is missing. One or the other must be provided".into(),
-                error_code: MomentoErrorCode::InvalidArgumentError,
-                inner_exception: None,
-                details: None
-            }));
-
-        let control_endpoint = control_endpoint_override
-            .or(token_claims.control_endpoint)
-            .ok_or_else(|| MomentoError::InvalidArgument(SdkError {
-                message: "auth token is missing control endpoint and endpoint override is missing. One or the other must be provided.".into(),
-                error_code: MomentoErrorCode::InvalidArgumentError,
-                inner_exception: None,
-                details: None
-            }));
-        Ok(CredentialProvider {
-            auth_token,
-            cache_endpoint: CredentialProviderBuilder::https_endpoint(cache_endpoint?),
-            control_endpoint: CredentialProviderBuilder::https_endpoint(control_endpoint?),
-        })
-    }
-=======
     let cache_endpoint = token_claims.cache_endpoint
-            .ok_or_else(|| MomentoError::InvalidArgument {
-                description: "auth token is missing cache endpoint and endpoint override is missing. One or the other must be provided".into(),
-                source: None,
-            })?;
+    .ok_or_else(|| MomentoError::InvalidArgument(SdkError {
+        message: "auth token is missing cache endpoint and endpoint override is missing. One or the other must be provided".into(),
+        error_code: MomentoErrorCode::InvalidArgumentError,
+        inner_exception: None,
+        details: None
+    }))?;
     let control_endpoint = token_claims.control_endpoint
-            .ok_or_else(|| MomentoError::InvalidArgument {
-                description: "auth token is missing control endpoint and endpoint override is missing. One or the other must be provided.".into(),
-                source: None,
-            })?;
+    .ok_or_else(|| MomentoError::InvalidArgument(SdkError {
+        message: "auth token is missing control endpoint and endpoint override is missing. One or the other must be provided.".into(),
+        error_code: MomentoErrorCode::InvalidArgumentError,
+        inner_exception: None,
+        details: None
+    }))?;
     let token_endpoint = cache_endpoint.clone();
 
     Ok(CredentialProvider {
@@ -346,7 +181,6 @@
         token_endpoint: https_endpoint(token_endpoint),
     })
 }
->>>>>>> 83b5ef4d
 
 fn get_cache_endpoint(endpoint: &str) -> String {
     format!("cache.{endpoint}")
@@ -401,15 +235,8 @@
     #[test]
     fn env_var_not_set() {
         let env_var_name = "TEST_ENV_VAR_CREDENTIAL_PROVIDER_NOT_SET";
-<<<<<<< HEAD
         let _err_msg = format!("InvalidArgument: Env var {env_var_name} must be set");
-        let e = CredentialProviderBuilder::from_environment_variable(env_var_name.to_string())
-            .build()
-            .unwrap_err();
-=======
-        let _err_msg = format!("invalid argument: Env var {env_var_name} must be set");
         let e = CredentialProvider::from_env_var(env_var_name.to_string()).unwrap_err();
->>>>>>> 83b5ef4d
 
         assert_eq!(e.to_string(), _err_msg);
     }
@@ -418,15 +245,8 @@
     fn env_var_empty_string() {
         let env_var_name = "TEST_ENV_VAR_CREDENTIAL_PROVIDER_EMPTY_STRING";
         env::set_var(env_var_name, "");
-<<<<<<< HEAD
         let _err_msg = "ClientSdkError: Could not parse token. Please ensure a valid token was entered correctly.";
-        let e = CredentialProviderBuilder::from_environment_variable(env_var_name.to_string())
-            .build()
-            .unwrap_err();
-=======
-        let _err_msg = "client error: Could not parse token. Please ensure a valid token was entered correctly.";
         let e = CredentialProvider::from_env_var(env_var_name.to_string()).unwrap_err();
->>>>>>> 83b5ef4d
 
         assert_eq!(e.to_string(), _err_msg);
     }
@@ -462,15 +282,8 @@
 
     #[test]
     fn empty_token() {
-<<<<<<< HEAD
-        let e = CredentialProviderBuilder::from_string("".to_string())
-            .build()
-            .unwrap_err();
+        let e = CredentialProvider::from_string("".to_string()).unwrap_err();
         let _err_msg = "InvalidArgument: Auth token string cannot be empty".to_owned();
-=======
-        let e = CredentialProvider::from_string("".to_string()).unwrap_err();
-        let _err_msg = "invalid argument: Auth token string cannot be empty".to_owned();
->>>>>>> 83b5ef4d
         assert_eq!(e.to_string(), _err_msg);
     }
 
