use std::convert::{TryFrom, TryInto};

use momento_protos::cache_client::list_pop_front_response;

use crate::{
    cache::MomentoRequest,
    utils::{parse_string, prep_request_with_timeout},
    CacheClient, IntoBytes, MomentoError, MomentoResult,
};

/// Remove and return the first element from a list item.
///
/// # Arguments
/// * `cache_name` - name of cache
/// * `list_name` - name of the list
///
/// # Examples
/// Assumes that a CacheClient named `cache_client` has been created and is available.
/// ```
/// # fn main() -> anyhow::Result<()> {
/// # use momento_test_util::create_doctest_cache_client;
/// # tokio_test::block_on(async {
/// use std::convert::TryInto;
/// use momento::cache::{ListPopFrontResponse, ListPopFrontRequest};
/// use momento::MomentoErrorCode;
/// # let (cache_client, cache_name) = create_doctest_cache_client();
/// let list_name = "list-name";
/// # cache_client.list_concatenate_front(&cache_name, list_name, vec!["value1", "value2"]).await;
///
/// let pop_front_request = ListPopFrontRequest::new(cache_name, list_name);
/// let popped_value: String = cache_client.send_request(pop_front_request).await?.try_into().expect("Expected a popped list value!");
/// # Ok(())
/// # })
/// # }
/// ```
pub struct ListPopFrontRequest<L: IntoBytes> {
    cache_name: String,
    list_name: L,
}

impl<L: IntoBytes> ListPopFrontRequest<L> {
    pub fn new(cache_name: impl Into<String>, list_name: L) -> Self {
        Self {
            cache_name: cache_name.into(),
            list_name,
        }
    }
}

impl<L: IntoBytes> MomentoRequest for ListPopFrontRequest<L> {
    type Response = ListPopFrontResponse;

    async fn send(self, cache_client: &CacheClient) -> MomentoResult<ListPopFrontResponse> {
        let request = prep_request_with_timeout(
            &self.cache_name,
            cache_client.configuration.deadline_millis(),
            momento_protos::cache_client::ListPopFrontRequest {
                list_name: self.list_name.into_bytes(),
            },
        )?;

        let response = cache_client
            .data_client
            .clone()
            .list_pop_front(request)
            .await?
            .into_inner();

        match response.list {
            Some(list_pop_front_response::List::Missing(_)) => Ok(ListPopFrontResponse::Miss),
            Some(list_pop_front_response::List::Found(found)) => Ok(ListPopFrontResponse::Hit {
                value: Value::new(found.front),
            }),
            _ => Err(MomentoError::unknown_error(
                "ListPopFront",
                Some(format!("{:#?}", response)),
            )),
        }
    }
}

/// Response for a list pop front operation.
///
/// If you'd like to handle misses you can simply match and handle your response:
/// ```
/// # use momento::MomentoResult;
/// use momento::cache::ListPopFrontResponse;
/// use std::convert::TryInto;
/// # let response: ListPopFrontResponse = "hi".into();
/// let popped_value: String = match response {
///     ListPopFrontResponse::Hit { value } => value.try_into().expect("Expected a valid UTF-8 string"),
///     ListPopFrontResponse::Miss => return // probably you'll do something else here
/// };
/// ```
///
/// You can cast your result directly into a Result<u32, MomentoError> suitable for
/// ?-propagation if you know you are expecting a ListPopFrontResponse::Hit.
///
/// Of course, a Miss in this case will be turned into an Error. If that's what you want, then
/// this is what you're after:
/// ```
/// # use momento::MomentoResult;
/// use momento::cache::ListPopFrontResponse;
/// use std::convert::TryInto;
/// # let response: ListPopFrontResponse = "hi".into();
/// let popped_value: MomentoResult<String> = response.try_into();
/// ```
#[derive(Debug, PartialEq, Eq)]
pub enum ListPopFrontResponse {
    Hit { value: Value },
    Miss,
}

impl<I: IntoBytes> From<I> for ListPopFrontResponse {
    fn from(value: I) -> Self {
        ListPopFrontResponse::Hit {
            value: Value::new(value.into_bytes()),
        }
    }
}

#[derive(Debug, PartialEq, Eq)]
pub struct Value {
    pub(crate) raw_item: Vec<u8>,
}

impl Value {
    pub fn new(raw_item: Vec<u8>) -> Self {
        Self { raw_item }
    }
}

impl TryFrom<Value> for Vec<u8> {
    type Error = MomentoError;

    fn try_from(value: Value) -> Result<Self, Self::Error> {
        Ok(value.raw_item)
    }
}

impl TryFrom<Value> for String {
    type Error = MomentoError;

<<<<<<< HEAD
    fn try_from(value: Value) -> Result<Self, Self::Error> {
        Ok(parse_string(value.raw_item).expect("expected a valid UTF-8 string"))
=======
    fn try_from(value: ListPopFrontValue) -> Result<Self, Self::Error> {
        parse_string(value.raw_item)
>>>>>>> be547e42
    }
}

impl TryFrom<ListPopFrontResponse> for Vec<u8> {
    type Error = MomentoError;

    fn try_from(value: ListPopFrontResponse) -> Result<Self, Self::Error> {
        match value {
            ListPopFrontResponse::Hit { value } => Ok(value.try_into()?),
            ListPopFrontResponse::Miss => Err(MomentoError::miss("ListPopFront")),
        }
    }
}

impl TryFrom<ListPopFrontResponse> for String {
    type Error = MomentoError;

    fn try_from(value: ListPopFrontResponse) -> Result<Self, Self::Error> {
        match value {
            ListPopFrontResponse::Hit { value } => Ok(value.try_into()?),
            ListPopFrontResponse::Miss => Err(MomentoError::miss("ListPopFront")),
        }
    }
}<|MERGE_RESOLUTION|>--- conflicted
+++ resolved
@@ -141,13 +141,8 @@
 impl TryFrom<Value> for String {
     type Error = MomentoError;
 
-<<<<<<< HEAD
     fn try_from(value: Value) -> Result<Self, Self::Error> {
-        Ok(parse_string(value.raw_item).expect("expected a valid UTF-8 string"))
-=======
-    fn try_from(value: ListPopFrontValue) -> Result<Self, Self::Error> {
-        parse_string(value.raw_item)
->>>>>>> be547e42
+        Ok(parse_string(value.raw_item))
     }
 }
 
