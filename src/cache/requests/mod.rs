pub mod create_cache;
pub mod delete_cache;
pub mod flush_cache;
pub mod list_caches;

<<<<<<< HEAD
pub mod dictionary;
=======
pub mod list;
>>>>>>> 27279faa
pub mod scalar;
pub mod set;
pub mod sorted_set;

mod momento_request;

pub use momento_request::MomentoRequest;<|MERGE_RESOLUTION|>--- conflicted
+++ resolved
@@ -3,11 +3,8 @@
 pub mod flush_cache;
 pub mod list_caches;
 
-<<<<<<< HEAD
 pub mod dictionary;
-=======
 pub mod list;
->>>>>>> 27279faa
 pub mod scalar;
 pub mod set;
 pub mod sorted_set;
