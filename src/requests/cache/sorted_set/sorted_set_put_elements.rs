--- conflicted
+++ resolved
@@ -162,12 +162,7 @@
     }
 
     /// Set the time-to-live for the collection.
-<<<<<<< HEAD
-    pub fn with_ttl(mut self, collection_ttl: CollectionTtl) -> Self {
-        // TODO don't we want this to return a copy as opposed to mutate self?
-=======
     pub fn ttl(mut self, collection_ttl: CollectionTtl) -> Self {
->>>>>>> 28dc57af
         self.collection_ttl = Some(collection_ttl);
         self
     }
