--- conflicted
+++ resolved
@@ -141,12 +141,7 @@
 /// # Ok(())
 /// # })
 /// # }
-<<<<<<< HEAD
 pub struct SortedSetPutElementsRequest<S: IntoBytes, V: IntoBytes, E: IntoSortedSetElements<V>> {
-=======
-/// ```
-pub struct SortedSetPutElementsRequest<S: IntoBytes, E: IntoBytes> {
->>>>>>> a0414852
     cache_name: String,
     sorted_set_name: S,
     elements: E,
