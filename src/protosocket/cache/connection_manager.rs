--- conflicted
+++ resolved
@@ -13,37 +13,8 @@
     ProtosocketControlCode,
 };
 use rustls_pki_types::ServerName;
-<<<<<<< HEAD
 use std::net::SocketAddr;
 use std::{convert::TryFrom, str::FromStr};
-=======
-use std::{
-    convert::TryFrom,
-    str::FromStr,
-    sync::{
-        atomic::{AtomicBool, AtomicUsize},
-        Arc,
-    },
-    time::Duration,
-};
-
-use crate::{MomentoError, MomentoResult};
-use std::net::ToSocketAddrs;
-
-#[derive(Debug)]
-struct BackgroundAddressLoader {
-    alive: Arc<AtomicBool>,
-    _join_handle: tokio::task::JoinHandle<()>,
-}
-
-impl Drop for BackgroundAddressLoader {
-    fn drop(&mut self) {
-        if self.alive.swap(false, std::sync::atomic::Ordering::Relaxed) {
-            log::info!("shutting down address refresher task");
-        }
-    }
-}
->>>>>>> f6df4d89
 
 #[derive(Clone, Debug)]
 pub(crate) struct ProtosocketConnectionManager {
@@ -82,102 +53,6 @@
         address: SocketAddr,
     ) -> protosocket_rpc::Result<protosocket_rpc::client::RpcClient<CacheCommand, CacheResponse>>
     {
-<<<<<<< HEAD
-=======
-        let address = match self.credential_provider.endpoint_security {
-            EndpointSecurity::Tls => {
-                log::debug!("selecting address from address provider for TLS endpoint");
-                if self.credential_provider.use_endpoints_http_api {
-                    if self
-                        .address_provider
-                        .get_addresses()
-                        .for_az(self.az_id.as_deref())
-                        .is_empty()
-                    {
-                        if let Err(e) = self.address_provider.try_refresh_addresses().await {
-                            log::warn!("error refreshing address list: {e:?}");
-                        }
-                    }
-                    let addresses = self
-                        .address_provider
-                        .get_addresses()
-                        .for_az(self.az_id.as_deref());
-                    if addresses.is_empty() {
-                        return Err(protosocket_rpc::Error::IoFailure(
-                            std::io::Error::new(
-                                std::io::ErrorKind::AddrNotAvailable,
-                                "No addresses available from address provider",
-                            )
-                            .into(),
-                        ));
-                    }
-                    addresses[self
-                        .connection_sequence
-                        .fetch_add(1, std::sync::atomic::Ordering::Relaxed)
-                        % addresses.len()]
-                } else {
-                    // Use the modified cache_endpoint with :9004 appended and https:// prefix removed
-                    let mut cache_endpoint = self
-                        .credential_provider
-                        .cache_endpoint
-                        .strip_prefix("https://")
-                        .unwrap_or(&self.credential_provider.cache_endpoint)
-                        .to_string();
-                    cache_endpoint.push_str(":9004");
-
-                    cache_endpoint
-                        .to_socket_addrs()
-                        .map_err(|e| {
-                            protosocket_rpc::Error::IoFailure(
-                                std::io::Error::other(format!(
-                                    "could not parse address from endpoint: {}: {:?}",
-                                    &self.credential_provider.cache_endpoint, e
-                                ))
-                                .into(),
-                            )
-                        })?
-                        .next()
-                        .ok_or_else(|| {
-                            protosocket_rpc::Error::IoFailure(
-                                std::io::Error::new(
-                                    std::io::ErrorKind::AddrNotAvailable,
-                                    format!(
-                                        "Unable to connect: endpoint '{}' did not resolve.",
-                                        cache_endpoint
-                                    ),
-                                )
-                                .into(),
-                            )
-                        })?
-                }
-            }
-            _ => {
-                log::debug!("using endpoint address directly for endpoint override");
-                self.credential_provider
-                    .cache_endpoint
-                    .to_socket_addrs()
-                    .map_err(|e| {
-                        protosocket_rpc::Error::IoFailure(
-                            std::io::Error::other(format!(
-                                "could not parse address from endpoint: {}: {:?}",
-                                &self.credential_provider.cache_endpoint, e
-                            ))
-                            .into(),
-                        )
-                    })?
-                    .next()
-                    .ok_or_else(|| {
-                        protosocket_rpc::Error::IoFailure(
-                            std::io::Error::new(
-                                std::io::ErrorKind::AddrNotAvailable,
-                                "Failed to resolve endpoint hostname into a valid address",
-                            )
-                            .into(),
-                        )
-                    })?
-            }
-        };
->>>>>>> f6df4d89
         log::debug!("connecting over protosocket to {address}");
         let unauthenticated_client = create_protosocket_connection(
             self.credential_provider.clone(),
