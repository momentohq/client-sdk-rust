--- conflicted
+++ resolved
@@ -1,20 +1,15 @@
 use tonic::transport::{Channel, ClientTlsConfig, Uri};
 
+use crate::MomentoResult;
 use crate::response::MomentoError;
 use std::convert::TryFrom;
 use std::time::{self, Duration};
 
-<<<<<<< HEAD
-pub fn is_ttl_valid(ttl: Duration) -> Result<(), MomentoError> {
+const VERSION: &str = env!("CARGO_PKG_VERSION");
+
+pub fn is_ttl_valid(ttl: Duration) -> MomentoResult<()> {
     let max_ttl = Duration::from_millis(u64::MAX);
     if ttl > max_ttl {
-=======
-const VERSION: &str = env!("CARGO_PKG_VERSION");
-
-pub fn is_ttl_valid(ttl: &NonZeroU64) -> Result<(), MomentoError> {
-    let max_ttl = u64::MAX / 1000_u64;
-    if ttl.get() > max_ttl {
->>>>>>> b2ac779e
         return Err(MomentoError::InvalidArgument(format!(
             "TTL provided, {}, needs to be less than the maximum TTL {}",
             ttl.as_secs(),
